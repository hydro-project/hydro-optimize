--- conflicted
+++ resolved
@@ -310,11 +310,7 @@
                 value_order: StreamOrder::NoOrder,
                 value_retry: StreamRetry::ExactlyOnce,
                 key_type: member_id_debug_type,
-<<<<<<< HEAD
-                value_type: collection_kind_to_debug_type(&collection_kind),
-=======
                 value_type: collection_kind_to_debug_type(collection_kind),
->>>>>>> 341db747
             }
         }
     }
