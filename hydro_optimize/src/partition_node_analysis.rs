use std::collections::{BTreeMap, BTreeSet, HashMap};
use std::hash::{DefaultHasher, Hash, Hasher};

use hydro_lang::compile::ir::{HydroNode, HydroRoot, traverse_dfir};
use hydro_lang::location::dynamic::LocationId;
use syn::visit::Visit;

use super::rewrites::{NetworkType, get_network_type};
use crate::partition_syn_analysis::{AnalyzeClosure, StructOrTuple, StructOrTupleIndex};
use crate::rewrites::op_id_to_inputs;

/// Create a mapping from all input nodes to their parents (across locations)
fn all_inputs_parents(
    ir: &mut [HydroRoot],
    inputs: &[usize],
    cycle_source_to_sink_input: &HashMap<usize, usize>,
) -> BTreeMap<usize, usize> {
    op_id_to_inputs(ir, None, cycle_source_to_sink_input)
        .iter()
        .filter_map(|(op_id, parents)| {
            if inputs.contains(op_id) {
                Some((*op_id, parents[0])) // Each input only has one parent
            } else {
                None
            }
        })
        .collect()
}

/// Find all input nodes of a location
fn all_inputs(ir: &mut [HydroRoot], location: &LocationId) -> Vec<usize> {
    let mut inputs = vec![];

    traverse_dfir(
        ir,
        |_, _| {},
        |node, next_stmt_id| match get_network_type(node, location.root().raw_id()) {
            Some(NetworkType::Recv) | Some(NetworkType::SendRecv) => {
                inputs.push(*next_stmt_id);
            }
            _ => {}
        },
    );

    inputs
}

pub struct InputDependencyMetadata {
    // Const fields
    pub location: LocationId,
    pub inputs: Vec<usize>,
    pub op_id_to_parents: HashMap<usize, Vec<usize>>,
    // Variables
    pub optimistic_phase: bool, /* If true, tuple intersection continues even if one side does not exist */
    pub input_taint: BTreeMap<usize, BTreeSet<usize>>, /* op_id -> set of input op_ids that taint this node */
    pub input_dependencies: BTreeMap<usize, BTreeMap<usize, StructOrTuple>>, /* op_id -> (input op_id -> index of input in output) */
    pub syn_analysis: BTreeMap<usize, StructOrTuple>, /* Cached results for analyzing f for each operator */
}

impl Hash for InputDependencyMetadata {
    // Only consider input_taint and input_dependencies
    fn hash<H: Hasher>(&self, state: &mut H) {
        self.input_taint.hash(state);
        self.input_dependencies.hash(state);
    }
}

fn union(
    tuple1: Option<&StructOrTuple>,
    tuple1index: &StructOrTupleIndex,
    tuple2: Option<&StructOrTuple>,
    tuple2index: &StructOrTupleIndex,
) -> Option<StructOrTuple> {
    if let (Some(t1), Some(t2)) = (tuple1, tuple2)
        && let Some(t1_child) = t1.get_dependencies(tuple1index)
        && let Some(t2_child) = t2.get_dependencies(tuple2index)
    {
        return StructOrTuple::union(&t1_child, &t2_child);
    }
    None
}

fn input_dependency_analysis_node(
    node: &mut HydroNode,
    next_stmt_id: &mut usize,
    metadata: &mut InputDependencyMetadata,
) {
    // Filter unrelated nodes
    if metadata.location != *node.metadata().location_kind.root() {
        return;
    }

    println!("Analyzing node {} {:?}", next_stmt_id, node.print_root());
    let parent_ids = metadata
        .op_id_to_parents
        .get(next_stmt_id)
        .cloned()
        .unwrap_or_default();

    let InputDependencyMetadata {
        inputs,
        optimistic_phase,
        input_taint,
        input_dependencies,
        syn_analysis,
        ..
    } = metadata;

    // Calculate input taints, find parent input dependencies
    let mut parent_input_dependencies: BTreeMap<usize, BTreeMap<usize, StructOrTuple>> =
        BTreeMap::new(); // input_id -> parent position (0,1,etc) -> dependencies
    let mut parent_taints: BTreeMap<usize, BTreeSet<usize>> = BTreeMap::new(); // input_id -> parents (positions) tainted by the input
    for (index, parent_id) in parent_ids.iter().enumerate() {
        if inputs.contains(parent_id) {
            // Parent is an input
            input_taint
                .entry(*next_stmt_id)
                .or_default()
                .insert(*parent_id);
            parent_taints.entry(*parent_id).or_default().insert(index);
            parent_input_dependencies
                .entry(*parent_id)
                .or_default()
                .insert(index, StructOrTuple::new_completely_dependent());
        } else if let Some(existing_parent_taints) = input_taint.get(parent_id).cloned() {
            // Otherwise, extend the parent's
            for input in &existing_parent_taints {
                parent_taints.entry(*input).or_default().insert(index);
            }
            input_taint
                .entry(*next_stmt_id)
                .or_default()
                .extend(existing_parent_taints);
            if let Some(parent_dependencies) = input_dependencies.get(parent_id) {
                // If the parent has dependencies for the input it's tainted by, add them
                for (input_id, parent_dependencies_on_input) in parent_dependencies {
                    parent_input_dependencies
                        .entry(*input_id)
                        .or_default()
                        .insert(index, parent_dependencies_on_input.clone());
                }
            }
        }

        // Difference & AntiJoin have 2 parents, but the 2nd parent influences neither its taint nor dependencies, so don't consider it
        match node {
            HydroNode::Difference { .. } | HydroNode::AntiJoin { .. } => {
                break;
            }
            _ => {}
        }
    }
    println!("Parents of node {}: {:?}", next_stmt_id, parent_ids);
    println!(
        "Parent input dependencies for node {}: {:?}",
        next_stmt_id, parent_input_dependencies
    );

    // Calculate input dependencies
    let input_taint_entry = input_taint.entry(*next_stmt_id).or_default();
    let input_dependencies_entry = input_dependencies.entry(*next_stmt_id).or_default();
    match &node {
        // 1:1 to parent
        HydroNode::CycleSource { .. }
        | HydroNode::Tee { .. }
        | HydroNode::Persist { .. }
        | HydroNode::ResolveFutures { .. }
        | HydroNode::ResolveFuturesOrdered { .. }
        | HydroNode::DeferTick { .. }
        | HydroNode::Unique { .. }
        | HydroNode::Sort { .. }
        | HydroNode::Difference { .. } // [a,b,c] difference [c,d] = [a,b]. Since only a subset of the 1st input is taken, we only care about its dependencies
        | HydroNode::AntiJoin { .. } // [(a,1),(b,2)] anti-join [a] = [(b,2)]. Similar to Difference
        | HydroNode::Filter { .. } // Although it contains a function f, the output is just a subset of the input, so just inherit from the parent
        | HydroNode::Inspect { .. }
        | HydroNode::Network { .. }
        | HydroNode::ExternalInput { .. }
        | HydroNode::Cast { .. }
        | HydroNode::ObserveNonDet { .. }
        | HydroNode::BeginAtomic { .. }
        | HydroNode::EndAtomic { .. }
        | HydroNode::Batch { .. }
        | HydroNode::YieldConcat { .. } => {
            // For each input the first (and potentially only) parent depends on, take its dependency
            for input_id in input_taint_entry.iter() {
                if let Some(parent_dependencies_on_input) = parent_input_dependencies.get(input_id) &&
                    let Some(parent_dependency) = parent_dependencies_on_input.get(&0)
                {
                    input_dependencies_entry.insert(*input_id, parent_dependency.clone());
                    continue;
                }
                // Parent is tainted by input but has no dependencies, delete
                input_dependencies_entry.remove(input_id);
            }
        }
        // Alters parent in a predicatable way
        HydroNode::Chain { .. }
        | HydroNode::ChainFirst { .. } => {
            assert_eq!(parent_ids.len(), 2, "Node {:?} has the wrong number of parents.", node);
            // [a,b] chain [c,d] = [a,b,c,d]. Take the intersection of dependencies of the two parents for each input. If only one parent is tainted, then just take that dependency
            for (input_id, parent_positions) in parent_taints {
                if let Some(parent_dependencies_on_input) = parent_input_dependencies.get(&input_id) {
                    let num_tainted_parents = parent_positions.len();
                    // For each tainted parent, see if we can find its dependency (filter_map to remove None)
                    let parent_dependency_tuples = parent_positions.into_iter().filter_map(|pos| parent_dependencies_on_input.get(&pos)).cloned().collect::<Vec<StructOrTuple>>();
                    if let Some(intersection) = StructOrTuple::intersect_tuples(&parent_dependency_tuples) {
                        // Only accept the dependency if each tainted parent contributed, or if we're in the optimistic phase
                        if parent_dependency_tuples.len() == num_tainted_parents || *optimistic_phase {
                            input_dependencies_entry.insert(input_id, intersection);
                            continue;
                        }
                    }
                }
                // At least one parent is tainted but has no dependencies, or there's no overlap, remove
                input_dependencies_entry.remove(&input_id);
            }
        }
        HydroNode::CrossProduct { .. }
        | HydroNode::CrossSingleton { .. } => {
            assert_eq!(parent_ids.len(), 2, "Node {:?} has the wrong number of parents.", node);
            // [a,b] cross product [c,d] = [(a,c), (a,d), (b,c), (b,d)]
            for input_id in input_taint_entry.iter() {
                if let Some(parent_dependencies_on_input) = parent_input_dependencies.get(input_id) {
                    let mut new_dependency = StructOrTuple::default();
                    if let Some(parent1_dependency) = parent_dependencies_on_input.get(&0) {
                        new_dependency.set_dependencies(&vec!["0".to_string()], parent1_dependency, &vec![]);
                    }
                    if let Some(parent2_dependency) = parent_dependencies_on_input.get(&1) {
                        new_dependency.set_dependencies(&vec!["1".to_string()], parent2_dependency, &vec![]);
                    }
                    if !new_dependency.is_empty() {
                        input_dependencies_entry.insert(*input_id, new_dependency);
                        continue;
                    }
                }
                // At least one parent has no dependencies or there's no overlap, delete
                input_dependencies_entry.remove(input_id);
            }
        }
        HydroNode::Join { .. } => {
            assert_eq!(parent_ids.len(), 2, "Node {:?} has the wrong number of parents.", node);
            // [(a,b)] join [(a,c)] = [(a,(b,c))]
            for input_id in input_taint_entry.iter() {
                if let Some(parent_dependencies_on_input) = parent_input_dependencies.get(input_id) {
                    let mut new_dependency = StructOrTuple::default();
                    // Set a to dependencies from either of the parents' 0th index
                    if let Some(union) = union(parent_dependencies_on_input.get(&0), &vec!["0".to_string()], parent_dependencies_on_input.get(&1), &vec!["0".to_string()]) {
                        new_dependency.set_dependencies(&vec!["0".to_string()], &union, &vec![]);
                    }
                    // Set b to 1st index of parent 0
                    if let Some(parent1_dependency) = parent_dependencies_on_input.get(&0) {
                        new_dependency.set_dependencies(&vec!["1".to_string(),"0".to_string()], parent1_dependency, &vec!["1".to_string()]);
                    }
                    // Set c to 1st index of parent 1
                    if let Some(parent2_dependency) = parent_dependencies_on_input.get(&1) {
                        new_dependency.set_dependencies(&vec!["1".to_string(),"1".to_string()], parent2_dependency, &vec!["1".to_string()]);
                    }
                    if !new_dependency.is_empty() {
                        input_dependencies_entry.insert(*input_id, new_dependency);
                        continue;
                    }
                }
                // At least one parent has no dependencies or there's no overlap, delete
                input_dependencies_entry.remove(input_id);
            }
        }
        HydroNode::Enumerate { .. } => {
            assert_eq!(parent_ids.len(), 1, "Node {:?} has the wrong number of parents.", node);
            // enumerate [(a,b)] = [(0,a),(1,b)]
            for input_id in input_taint_entry.iter() {
                if let Some(parent_dependencies_on_input) = parent_input_dependencies.get(input_id) &&
                    let Some(parent_dependency) = parent_dependencies_on_input.get(&0)
                {
                    // Set the 1st index to the parent's dependency
                    let mut new_dependency = StructOrTuple::default();
                    new_dependency.set_dependencies(&vec!["1".to_string()], parent_dependency, &vec![]);
                    input_dependencies_entry.insert(*input_id, new_dependency);
                    continue;
                }
                // Parent is tainted by input but has no dependencies, delete
                input_dependencies_entry.remove(input_id);
            }
        }
        // Based on f
        HydroNode::Map { f, .. }
        | HydroNode::FilterMap { f, .. } => {
            assert_eq!(parent_ids.len(), 1, "Node {:?} has the wrong number of parents.", node);
            // Analyze if we haven't yet
            let syn_analysis_results = syn_analysis.entry(*next_stmt_id).or_insert_with(|| {
                let mut analyzer = AnalyzeClosure::default();
                analyzer.visit_expr(&f.0);

                // Keep topmost none field if this is filter_map
                let keep_topmost_none_fields = matches!(node, HydroNode::FilterMap { .. });
                analyzer.output_dependencies.remove_none_fields(keep_topmost_none_fields).unwrap_or_default()
            });
            for input_id in input_taint_entry.iter() {
                if let Some(parent_dependencies_on_input) = parent_input_dependencies.get(input_id) &&
                    let Some(parent_dependency) = parent_dependencies_on_input.get(&0) &&
                        // Project the parent's dependencies based on how f transforms the output
                    let Some(projected_dependencies) = StructOrTuple::project_parent(parent_dependency, syn_analysis_results)
                {
                    println!("Node {:?} input {:?} has projected dependencies: {:?}", next_stmt_id, input_id, projected_dependencies);
                    input_dependencies_entry.insert(*input_id, projected_dependencies);
                    continue;
                }
                // Parent is tainted by input but has no dependencies, delete
                input_dependencies_entry.remove(input_id);
            }
        }
        // Only the key is preserved
        HydroNode::ReduceKeyed { .. }
        | HydroNode::FoldKeyed { .. }
        | HydroNode::ReduceKeyedWatermark { .. } => {
            for input_id in input_taint_entry.iter() {
                if let Some(parent_dependencies_on_input) = parent_input_dependencies.get(input_id)
                    && let Some(parent_dependency) = parent_dependencies_on_input.get(&0)
                {
                    // Inherit only the 0th index of the parent (the key)
                    let mut new_dependency = StructOrTuple::default();
                    new_dependency.set_dependencies(&vec!["0".to_string()], parent_dependency, &vec!["0".to_string()]);
                    input_dependencies_entry.insert(*input_id, new_dependency);
                    continue;
                }
                // Parent is tainted by input but has no dependencies, delete
                input_dependencies_entry.remove(input_id);
            }
        }
        // No dependencies on the parent (or no parent)
        HydroNode::Reduce { .. }
        | HydroNode::Fold { .. }
        | HydroNode::Scan { .. }
        | HydroNode::FlatMap { .. }
        | HydroNode::Source { .. }
        | HydroNode::SingletonSource { .. } => {
            input_dependencies_entry.clear();
        }
        HydroNode::Placeholder
        | HydroNode::Counter { .. } => {
            panic!("Unexpected node type {:?} in input dependency analysis.", node);
        }
    }

    // If there is no input taint, remove it
    if input_taint_entry.is_empty() {
        input_taint.remove(next_stmt_id);
    }

    println!(
        "Input dependencies for node {}: {:?}",
        next_stmt_id, input_dependencies_entry
    );
}

fn input_dependency_analysis(
    ir: &mut [HydroRoot],
    location: &LocationId,
    op_id_to_parents: HashMap<usize, Vec<usize>>,
) -> InputDependencyMetadata {
    let mut metadata = InputDependencyMetadata {
        location: location.clone(),
        inputs: all_inputs(ir, location),
        op_id_to_parents,
        optimistic_phase: true,
        input_taint: BTreeMap::new(),
        input_dependencies: BTreeMap::new(),
        syn_analysis: BTreeMap::new(),
    };

    println!("\nBegin input dependency analysis");

    let mut num_iters = 0;
    let mut prev_hash = None;
    loop {
        println!("Input dependency analysis iteration {}", num_iters);

        traverse_dfir(
            ir,
            |_, _| {}, // Don't need to analyze leaves since they don't output anyway
            |node, next_stmt_id| {
                input_dependency_analysis_node(node, next_stmt_id, &mut metadata);
            },
        );

        // Check if we've hit fixpoint
        let mut hasher = DefaultHasher::new();
        metadata.hash(&mut hasher);
        let hash = hasher.finish();
        if prev_hash.is_some_and(|prev| prev == hash) {
            if metadata.optimistic_phase {
                println!("Optimistic phase reached fixpoint, starting pessimistic phase");
                metadata.optimistic_phase = false;
            } else {
                break;
            }
        }
        prev_hash = Some(hash);
        num_iters += 1;
    }

    metadata
}

/// If the tuple with the given id is tainted but has no dependencies from some input, return None
fn get_inputs_and_dependencies(
    input_taint: &BTreeMap<usize, BTreeSet<usize>>,
    input_dependencies: &BTreeMap<usize, BTreeMap<usize, StructOrTuple>>,
    id: usize,
    index: &StructOrTupleIndex,
) -> Option<(Vec<usize>, Vec<StructOrTuple>)> {
    let mut ordered_input = vec![];
    let mut ordered_dependencies = vec![];

    if let Some(taints) = input_taint.get(&id) {
        for input in taints {
            if let Some(dependency) = input_dependencies
                .get(&id)
                .and_then(|map| map.get(input))
                .and_then(|tuple| tuple.get_dependencies(index))
            {
                ordered_input.push(*input);
                ordered_dependencies.push(dependency);
            } else {
                // Parent is tainted but has no dependencies, cannot partition
                return None;
            }
        }
    }

    Some((ordered_input, ordered_dependencies))
}

fn partitioning_constraint_analysis_node(
    node: &mut HydroNode,
    next_stmt_id: &mut usize,
    dependency_metadata: &InputDependencyMetadata,
    possible_partitionings: &mut BTreeMap<usize, BTreeSet<BTreeMap<usize, StructOrTupleIndex>>>, /* op -> set of partitioning requirements (input -> indices), one for each input taint. Empty set = cannot partition */
) {
    let InputDependencyMetadata {
        op_id_to_parents,
        input_taint,
        input_dependencies,
        ..
    } = dependency_metadata;

    // If this node is tainted by an input (otherwise we don't care)
    if input_taint.contains_key(next_stmt_id) {
        let parent_ids = op_id_to_parents
            .get(next_stmt_id)
            .cloned()
            .unwrap_or_default();

        // If there's at least 1 parent that is not tainted by any input, then we can always partition
        if parent_ids
            .iter()
            .map(|id| input_taint.get(id))
            .any(|taint| taint.is_none())
        {
            return;
        }

        let mut ordered_inputs = vec![];
        let mut ordered_dependencies = vec![];
        match node {
            HydroNode::Difference { .. } => {
                // Get the dependencies from the entirety of parent 0 and parent 1
                // Only allow partitioning if both have dependencies (the earlier if statement already checks that that both are tainted)
                if let Some((parent0_inputs, parent0_dependencies)) = get_inputs_and_dependencies(
                    input_taint,
                    input_dependencies,
                    parent_ids[0],
                    &vec![],
                ) && let Some((parent1_inputs, parent1_dependencies)) =
                    get_inputs_and_dependencies(
                        input_taint,
                        input_dependencies,
                        parent_ids[1],
                        &vec![],
                    )
                {
                    ordered_inputs.extend(parent0_inputs);
                    ordered_dependencies.extend(parent0_dependencies);
                    ordered_inputs.extend(parent1_inputs);
                    ordered_dependencies.extend(parent1_dependencies);
                }
            }
            HydroNode::AntiJoin { .. } => {
                // Get the dependencies from field 0 of parent 0 and the entirety of parent 1
                // Only allow partitioning if both have dependencies (the earlier if statement already checks that that both are tainted)
                if let Some((parent0_inputs, parent0_dependencies)) = get_inputs_and_dependencies(
                    input_taint,
                    input_dependencies,
                    parent_ids[0],
                    &vec!["0".to_string()],
                ) && let Some((parent1_inputs, parent1_dependencies)) =
                    get_inputs_and_dependencies(
                        input_taint,
                        input_dependencies,
                        parent_ids[1],
                        &vec![],
                    )
                {
                    ordered_inputs.extend(parent0_inputs);
                    ordered_dependencies.extend(parent0_dependencies);
                    ordered_inputs.extend(parent1_inputs);
                    ordered_dependencies.extend(parent1_dependencies);
                }
            }
            HydroNode::Join { .. } => {
                // Get the dependencies from field 0 of parent 0 and parent 1
                // Only allow partitioning if both have dependencies (the earlier if statement already checks that that both are tainted)
                if let Some((parent0_inputs, parent0_dependencies)) = get_inputs_and_dependencies(
                    input_taint,
                    input_dependencies,
                    parent_ids[0],
                    &vec!["0".to_string()],
                ) && let Some((parent1_inputs, parent1_dependencies)) =
                    get_inputs_and_dependencies(
                        input_taint,
                        input_dependencies,
                        parent_ids[1],
                        &vec!["0".to_string()],
                    )
                {
                    ordered_inputs.extend(parent0_inputs);
                    ordered_dependencies.extend(parent0_dependencies);
                    ordered_inputs.extend(parent1_inputs);
                    ordered_dependencies.extend(parent1_dependencies);
                }
            }
            HydroNode::ReduceKeyed { .. }
            | HydroNode::FoldKeyed { .. }
            | HydroNode::ReduceKeyedWatermark { .. } => {
                // Can only partition on the key. The key's inherited dependencies are already in input_dependencies for this node
                if let Some((inputs, dependencies)) = get_inputs_and_dependencies(
                    input_taint,
                    input_dependencies,
                    *next_stmt_id,
                    &vec![],
                ) {
                    ordered_inputs.extend(inputs);
                    ordered_dependencies.extend(dependencies);
                }
            }
            HydroNode::Reduce { .. }
            | HydroNode::Fold { .. }
            | HydroNode::Scan { .. }
            | HydroNode::Enumerate { .. }
            | HydroNode::CrossProduct { .. }
            | HydroNode::CrossSingleton { .. } => {} // Partitioning is impossible
            HydroNode::Placeholder
            | HydroNode::Source { .. }
            | HydroNode::CycleSource { .. }
            | HydroNode::Tee { .. }
            | HydroNode::Persist { .. }
            | HydroNode::Chain { .. }
            | HydroNode::ChainFirst { .. }
            | HydroNode::ResolveFutures { .. }
            | HydroNode::ResolveFuturesOrdered { .. }
            | HydroNode::Map { .. }
            | HydroNode::FlatMap { .. }
            | HydroNode::Filter { .. }
            | HydroNode::FilterMap { .. }
            | HydroNode::DeferTick { .. }
            | HydroNode::Inspect { .. }
            | HydroNode::Unique { .. }
            | HydroNode::Sort { .. }
            | HydroNode::Network { .. }
            | HydroNode::ExternalInput { .. }
            | HydroNode::Counter { .. }
            | HydroNode::Cast { .. }
            | HydroNode::ObserveNonDet { .. }
            | HydroNode::SingletonSource { .. }
            | HydroNode::BeginAtomic { .. }
            | HydroNode::EndAtomic { .. }
            | HydroNode::Batch { .. }
            | HydroNode::YieldConcat { .. } => {
                // Doesn't impede partitioning, return
                return;
            }
        }

        // If there are no ordered_dependencies, we will insert an empty set which means that partitioning is impossible
        let intersection =
            StructOrTuple::intersect_dependencies_with_matching_fields(&ordered_dependencies);
        // Convert to set of maps
        let mut possible_partitionings_for_node = BTreeSet::new();
        for possible_set in intersection {
            let mut possible_set_mapped_to_input = BTreeMap::new();
            for (pos, dependency) in possible_set.iter().enumerate() {
                let input = ordered_inputs.get(pos).unwrap();
                possible_set_mapped_to_input.insert(*input, dependency.clone());
            }
            possible_partitionings_for_node.insert(possible_set_mapped_to_input);
        }
        possible_partitionings.insert(*next_stmt_id, possible_partitionings_for_node);
    }
}

/// Returns (all possible partitionings, inputs -> inputs' parents)
#[expect(clippy::type_complexity, reason = "internal optimization code")]
pub fn partitioning_analysis(
    ir: &mut [HydroRoot],
    location: &LocationId,
    cycle_source_to_sink_input: &HashMap<usize, usize>,
) -> Option<(
    Vec<BTreeMap<usize, StructOrTupleIndex>>,
    BTreeMap<usize, usize>,
)> {
    let op_id_to_parents = op_id_to_inputs(ir, Some(location), cycle_source_to_sink_input);
    let dependency_metadata = input_dependency_analysis(ir, location, op_id_to_parents);
    let mut possible_partitionings = BTreeMap::new();

    println!("\nBegin partitioning constraint analysis");

    traverse_dfir(
        ir,
        |_, _| {},
        |node, next_op_id| {
            partitioning_constraint_analysis_node(
                node,
                next_op_id,
                &dependency_metadata,
                &mut possible_partitionings,
            );
        },
    );

    for (op_id, partitioning_options) in &possible_partitionings {
        println!(
            "Partitioning options for op {}: {:?}",
            op_id, partitioning_options
        );
    }

    println!("\nBegin partitioning analysis");

    // See if there are any ops preventing us from partitioning first
    let mut partitioning_impossible = false;
    for (op_id, partitioning_options) in &possible_partitionings {
        if partitioning_options.is_empty() {
            println!("No partitioning possible due to op_id {}", op_id);
            partitioning_impossible = true;
        }
    }
    if partitioning_impossible {
        return None;
    }

    // Find all possible global partitionings
    let mut prev_global_partitionings = vec![]; // vec of map from input_id to StructOrTupleIndex
    let mut next_global_partitionings = vec![];

    // Set the 1st global partitioning
    if let Some((op_id, partitioning_options)) = possible_partitionings.pop_first() {
        for partitioning in partitioning_options {
            assert!(
                !partitioning.is_empty(),
                "Op {} has partitioning constraints yet no specific input fields for those constraints",
                op_id
            );
            prev_global_partitionings.push(partitioning.clone());
        }
    } else {
        // possible_partitionings is empty
        println!("No restrictions on partitioning");
        return Some((
            Vec::new(),
            all_inputs_parents(ir, &dependency_metadata.inputs, cycle_source_to_sink_input),
        ));
    }

    // Iterate through remaining constraints
    // Compare each prev_global_partitionings against each constraint, add to next_global_partitionings if the constraint is satisfied
    // Continue iterating after setting prev_global_partitionings to next_global_partitionings
    for (_op_id, partitioning_options) in possible_partitionings {
        for constraint in partitioning_options {
            for prev_partitioning in &prev_global_partitionings {
                // For each constraint, check if the prev_partitioning is still possible
                let mut next_partitioning = BTreeMap::new();
                let mut constraint_satisfiable = true;
                for (input, tuple_index) in prev_partitioning {
                    if let Some(constraint_index) = constraint.get(input) {
                        if let Some(index_intersection) =
                            StructOrTuple::index_intersection(tuple_index, constraint_index)
                        {
                            // Constraint satisfied
                            next_partitioning.insert(*input, index_intersection);
                        } else {
                            // No intersection, cannot partition
                            constraint_satisfiable = false;
                            break;
                        }
                    } else {
                        // No constraint on this input, keep old constraints
                        next_partitioning.insert(*input, tuple_index.clone());
                    }
                }
                // Add any new constraints not found in prev_partitioning
                for (input, constraint_index) in &constraint {
                    if !next_partitioning.contains_key(input) {
                        next_partitioning.insert(*input, constraint_index.clone());
                    }
                }

                if constraint_satisfiable {
                    next_global_partitionings.push(next_partitioning);
                }
            }
        }

        // Update prev partitionings before next loop
        prev_global_partitionings = std::mem::take(&mut next_global_partitionings);
    }

    // We don't know which partitioning is "better", so just return one
    println!(
        "Found {} possible global partitionings",
        prev_global_partitionings.len()
    );
    for (partitioning_index, partitioning) in prev_global_partitionings.iter().enumerate() {
        println!("Partitioning {}: {:?}", partitioning_index, partitioning);
    }
    if prev_global_partitionings.is_empty() {
        return None; // No possible partitioning
    }
    Some((
        prev_global_partitionings,
        all_inputs_parents(ir, &dependency_metadata.inputs, cycle_source_to_sink_input),
    ))
}

/// Given the set of possible partitionings, select an arbitrary one to use, and find all the parents of Network nodes that need to be modified
#[expect(clippy::type_complexity, reason = "internal optimization code")]
pub fn nodes_to_partition(
    analysis_results: Option<(
        Vec<BTreeMap<usize, StructOrTupleIndex>>,
        BTreeMap<usize, usize>,
    )>,
) -> Option<HashMap<usize, StructOrTupleIndex>> {
    if let Some((possible_partitionings, input_parents)) = analysis_results {
        let default_partitioning = BTreeMap::new();
        let partitioning = possible_partitionings
            .first()
            .unwrap_or(&default_partitioning);
        let mut nodes_to_partition = HashMap::new();

        for (input, parent) in input_parents {
            if let Some(partition_index) = partitioning.get(&input) {
                nodes_to_partition.insert(parent, partition_index.clone());
            } else {
                // No restriction, partition on the entire thing
                nodes_to_partition.insert(parent, vec![]);
            }
        }

        return Some(nodes_to_partition);
    }
    None
}

#[cfg(test)]
mod tests {
    use std::collections::HashMap;

    use hydro_lang::compile::ir::deep_clone;
    use hydro_lang::deploy::HydroDeploy;
    use hydro_lang::live_collections::stream::NoOrder;
    use hydro_lang::location::dynamic::LocationId;
    use hydro_lang::prelude::*;
    use stageleft::q;

    use crate::partition_node_analysis::partitioning_analysis;
    use crate::repair::{cycle_source_to_sink_input, inject_id, inject_location};
<<<<<<< HEAD
    use crate::rewrites::op_id_to_inputs;

    fn test_input_with_unnamed_ir_nodes(
        builder: FlowBuilder<'_>,
        location: LocationId,
        expected_taint: BTreeMap<&str, BTreeSet<&str>>,
        unnamed_expected_taint: BTreeMap<(&str, i32), BTreeSet<&str>>, /* The i32 will be added to the named ir node's ID as offset */
        expected_dependencies: BTreeMap<&str, BTreeMap<&str, StructOrTuple>>,
        unnamed_expected_dependencies: BTreeMap<(&str, i32), BTreeMap<&str, StructOrTuple>>,
    ) {
        let mut cycle_data = HashMap::new();
        let built = builder
            .optimize_with(|ir| {
                inject_id(ir);
                cycle_data = cycle_source_to_sink_input(ir);
                inject_location(ir, &cycle_data);
            })
            .into_deploy::<HydroDeploy>();
        let mut ir = deep_clone(built.ir());
        let op_id_to_parents = op_id_to_inputs(&mut ir, Some(&location), &cycle_data);
        let InputDependencyMetadata {
            input_taint: actual_taint,
            input_dependencies: actual_dependencies,
            ..
        } = input_dependency_analysis(&mut ir, &location, op_id_to_parents);

        println!("Expected taint: {:?}", expected_taint);
        println!("Expected dependencies: {:?}", expected_dependencies);

        // Convert names to IDs
        let name_to_id = name_to_id_map(&mut ir);
        let expected_taint_ids = expected_taint.into_iter().map(|(k, v)| {
            println!("Converting IR name {} to ID", k);
            (
                *name_to_id.get(k).unwrap(),
                v.into_iter()
                    .map(|e| *name_to_id.get(e).unwrap())
                    .collect::<BTreeSet<_>>(),
            )
        });
        let unnamed_expected_taint_ids =
            unnamed_expected_taint.into_iter().map(|((k, offset), v)| {
                (
                    (*name_to_id.get(k).unwrap() as i32 + offset) as usize,
                    v.into_iter()
                        .map(|e| *name_to_id.get(e).unwrap())
                        .collect::<BTreeSet<_>>(),
                )
            });
        let all_expected_taint_ids = expected_taint_ids
            .chain(unnamed_expected_taint_ids)
            .collect::<BTreeMap<_, _>>();
        let expected_dependencies_ids = expected_dependencies.into_iter().map(|(k, v)| {
            let k_id = *name_to_id.get(k).unwrap();
            let v_id = v
                .into_iter()
                .map(|(inner_k, inner_v)| (*name_to_id.get(inner_k).unwrap(), inner_v.clone()))
                .collect::<BTreeMap<_, _>>();
            (k_id, v_id)
        });
        let unnamed_expected_dependencies_ids =
            unnamed_expected_dependencies
                .into_iter()
                .map(|((k, offset), v)| {
                    let k_id = (*name_to_id.get(k).unwrap() as i32 + offset) as usize;
                    let v_id = v
                        .into_iter()
                        .map(|(inner_k, inner_v)| {
                            (*name_to_id.get(inner_k).unwrap(), inner_v.clone())
                        })
                        .collect::<BTreeMap<_, _>>();
                    (k_id, v_id)
                });
        let all_expected_dependencies_ids = expected_dependencies_ids
            .chain(unnamed_expected_dependencies_ids)
            .collect::<BTreeMap<_, _>>();

        println!("Expected taint, translated: {:?}", all_expected_taint_ids);
        println!("Actual taint: {:?}", actual_taint);
        println!(
            "Expected dependencies, translated: {:?}",
            all_expected_dependencies_ids
        );
        println!("Actual dependencies: {:?}", actual_dependencies);

        assert_eq!(actual_taint, all_expected_taint_ids);
        assert_eq!(actual_dependencies, all_expected_dependencies_ids);
    }

    fn test_input(
        builder: FlowBuilder<'_>,
        location: LocationId,
        expected_taint: BTreeMap<&str, BTreeSet<&str>>,
        expected_dependencies: BTreeMap<&str, BTreeMap<&str, StructOrTuple>>,
    ) {
        test_input_with_unnamed_ir_nodes(
            builder,
            location,
            expected_taint,
            BTreeMap::new(),
            expected_dependencies,
            BTreeMap::new(),
        );
    }
=======
>>>>>>> 341db747

    fn test_input_partitionable(
        builder: FlowBuilder<'_>,
        location: LocationId,
        partitionable: bool,
    ) {
        let mut cycle_data = HashMap::new();
        let built = builder
            .optimize_with(|ir| {
                inject_id(ir);
                cycle_data = cycle_source_to_sink_input(ir);
                inject_location(ir, &cycle_data);
            })
            .into_deploy::<HydroDeploy>();
        let mut ir = deep_clone(built.ir());
        let partitioning = partitioning_analysis(&mut ir, &location, &cycle_data);

<<<<<<< HEAD
        if expected_partitionings.is_none() {
            assert!(partitioning.is_none());
            return;
        }

        // Convert names to IDs
        let name_to_id = name_to_id_map(&mut ir);
        let expected_partitionings_ids = expected_partitionings.map(|vec| {
            vec.into_iter()
                .map(|map| {
                    map.into_iter()
                        .map(|(k, v)| (*name_to_id.get(k).unwrap(), v.clone()))
                        .collect::<BTreeMap<_, _>>()
                })
                .collect::<Vec<_>>()
        });

        assert_eq!(partitioning.unwrap().0, expected_partitionings_ids.unwrap());
    }

    #[test]
    fn test_map() {
        let builder = FlowBuilder::new();
        let cluster1 = builder.cluster::<()>();
        let cluster2 = builder.cluster::<()>();
        cluster1
            .source_iter(q!([(1, 2)]))
            .broadcast_bincode(&cluster2, nondet!(/** test */))
            .ir_node_named("network")
            .values()
            .ir_node_named("the map following network")
            .map(q!(|(a, b)| (b, a + 2)))
            .ir_node_named("the operator being tested")
            .assume_ordering(nondet!(/** test */))
            .assume_retries(nondet!(/** test */))
            .for_each(q!(|(b, a2)| {
                println!("b: {}, a+2: {}", b, a2);
            }));

        let expected_taint = BTreeMap::from([
            ("the map following network", BTreeSet::from(["network"])),
            ("the operator being tested", BTreeSet::from(["network"])),
        ]);

        let mut implicit_map_dependencies = StructOrTuple::default();
        implicit_map_dependencies.add_dependency(&vec![], vec!["1".to_string()]);
        let mut map_expected_dependencies = StructOrTuple::default();
        map_expected_dependencies.add_dependency(
            &vec!["0".to_string()],
            vec!["1".to_string(), "1".to_string()],
        );

        let expected_dependencies = BTreeMap::from([
            ("network", BTreeMap::new()),
            (
                "the map following network",
                BTreeMap::from([("network", implicit_map_dependencies)]),
            ),
            (
                "the operator being tested",
                BTreeMap::from([("network", map_expected_dependencies)]),
            ),
        ]);

        test_input(
            builder,
            cluster2.id(),
            expected_taint,
            expected_dependencies,
        );
=======
        assert_eq!(partitionable, partitioning.is_some());
>>>>>>> 341db747
    }

    #[test]
    fn test_map_partitionable() {
        let builder = FlowBuilder::new();
        let cluster1 = builder.cluster::<()>();
        let cluster2 = builder.cluster::<()>();
        cluster1
            .source_iter(q!([(1, 2)]))
            .broadcast_bincode(&cluster2, nondet!(/** test */))
            .values()
            .map(q!(|(a, b)| (b, a + 2)))
            .assume_ordering(nondet!(/** test */))
            .assume_retries(nondet!(/** test */))
            .for_each(q!(|(b, a2)| {
                println!("b: {}, a+2: {}", b, a2);
            }));

        test_input_partitionable(builder, cluster2.id(), true);
    }

    #[test]
    fn test_map_complex_partitionable() {
        let builder = FlowBuilder::new();
        let cluster1 = builder.cluster::<()>();
        let cluster2 = builder.cluster::<()>();
        cluster1
            .source_iter(q!([(1, (2, (3, 4)))]))
            .broadcast_bincode(&cluster2, nondet!(/** test */))
            .values()
            .map(q!(|(a, b)| (b.1, a, b.0 - a)))
            .map(q!(|(b1, _a, b0a)| (b0a, b1.0)))
<<<<<<< HEAD
            .ir_node_named("map 2")
=======
>>>>>>> 341db747
            .assume_ordering(nondet!(/** test */))
            .assume_retries(nondet!(/** test */))
            .for_each(q!(|(b0a, b10)| {
                println!("b.0 - a: {}, b.1.0: {}", b0a, b10);
            }));

        test_input_partitionable(builder, cluster2.id(), true);
    }

    #[test]
    fn test_filter_map_partitionable() {
        let builder = FlowBuilder::new();
        let cluster1 = builder.cluster::<()>();
        let cluster2 = builder.cluster::<()>();
        cluster1
            .source_iter(q!([(1, 2)]))
            .broadcast_bincode(&cluster2, nondet!(/** test */))
            .values()
            .filter_map(q!(|(a, b)| { if a > 1 { Some((b, a + 2)) } else { None } }))
<<<<<<< HEAD
            .ir_node_named("operator")
=======
>>>>>>> 341db747
            .assume_ordering(nondet!(/** test */))
            .assume_retries(nondet!(/** test */))
            .for_each(q!(|(b, a2)| {
                println!("b: {}, a+2: {}", b, a2);
            }));

        test_input_partitionable(builder, cluster2.id(), true);
    }

    #[test]
    fn test_filter_map_remove_none_partitionable() {
        let builder = FlowBuilder::new();
        let cluster1 = builder.cluster::<()>();
        let cluster2 = builder.cluster::<()>();
        cluster1
            .source_iter(q!([(1, 2)]))
            .broadcast_bincode(&cluster2, nondet!(/** test */))
            .values()
            .filter_map(q!(|(a, b)| {
                if a > 1 {
                    Some((None, a + 2))
                } else if a < 1 {
                    Some((Some(b), a + 2))
                } else {
                    None
                }
            }))
<<<<<<< HEAD
            .ir_node_named("operator")
=======
>>>>>>> 341db747
            .assume_ordering(nondet!(/** test */))
            .assume_retries(nondet!(/** test */))
            .for_each(q!(|(none, a2)| {
                println!("None: {:?}, a+2: {}", none, a2);
            }));

<<<<<<< HEAD
        let expected_taint = BTreeMap::from([
            ("map after network", BTreeSet::from(["network"])),
            ("operator", BTreeSet::from(["network"])),
        ]);

        let mut implicit_map_dependencies = StructOrTuple::default();
        implicit_map_dependencies.add_dependency(&vec![], vec!["1".to_string()]);

        let expected_dependencies = BTreeMap::from([
            ("network", BTreeMap::new()),
            (
                "map after network",
                BTreeMap::from([("network", implicit_map_dependencies)]),
            ),
            ("operator", BTreeMap::new()),
        ]);

        test_input(
            builder,
            cluster2.id(),
            expected_taint,
            expected_dependencies,
        );
    }

    #[test]
    fn test_chain() {
        let builder = FlowBuilder::new();
        let cluster1 = builder.cluster::<()>();
        let cluster2 = builder.cluster::<()>();
        let input = cluster1
            .source_iter(q!([(1, (2, 3))]))
            .broadcast_bincode(&cluster2, nondet!(/** test */))
            .ir_node_named("network")
            .values()
            .ir_node_named("map after network");
        let stream1 = input
            .clone()
            .ir_node_named("teed input 1")
            .map(q!(|(a, b)| (b, a + 2)))
            .ir_node_named("map 1");
        let stream2 = input
            .ir_node_named("teed input 2")
            .map(q!(|(a, b)| ((b.1, b.1), a + 3)))
            .ir_node_named("map 2");
        let tick = cluster2.tick();
        stream2
            .batch(&tick, nondet!(/** test */))
            .chain(stream1.batch(&tick, nondet!(/** test */)))
            .ir_node_named("chain")
            .all_ticks()
            .assume_ordering(nondet!(/** test */))
            .assume_retries(nondet!(/** test */))
            .for_each(q!(|((x, b1), y)| {
                println!("x: {}, b.1: {}, y: {}", x, b1, y);
            }));

        let expected_taint = BTreeMap::from([
            ("map after network", BTreeSet::from(["network"])),
            ("teed input 2", BTreeSet::from(["network"])),
            ("map 2", BTreeSet::from(["network"])),
            ("teed input 1", BTreeSet::from(["network"])),
            ("map 1", BTreeSet::from(["network"])),
            ("chain", BTreeSet::from(["network"])),
        ]);

        let mut implicit_map_dependencies = StructOrTuple::default();
        implicit_map_dependencies.add_dependency(&vec![], vec!["1".to_string()]);
        let mut stream1_map_dependencies = StructOrTuple::default();
        stream1_map_dependencies.add_dependency(
            &vec!["0".to_string()],
            vec!["1".to_string(), "1".to_string()],
        );
        let mut stream2_map_dependencies = StructOrTuple::default();
        stream2_map_dependencies.add_dependency(
            &vec!["0".to_string(), "0".to_string()],
            vec!["1".to_string(), "1".to_string(), "1".to_string()],
        );
        stream2_map_dependencies.add_dependency(
            &vec!["0".to_string(), "1".to_string()],
            vec!["1".to_string(), "1".to_string(), "1".to_string()],
        );
        let mut chain_dependencies = StructOrTuple::default();
        chain_dependencies.add_dependency(
            &vec!["0".to_string(), "1".to_string()],
            vec!["1".to_string(), "1".to_string(), "1".to_string()],
        );

        let expected_dependencies = BTreeMap::from([
            ("network", BTreeMap::new()),
            (
                "map after network",
                BTreeMap::from([("network", implicit_map_dependencies.clone())]),
            ),
            (
                "teed input 2",
                BTreeMap::from([("network", implicit_map_dependencies.clone())]),
            ),
            (
                "map 2",
                BTreeMap::from([("network", stream2_map_dependencies)]),
            ),
            (
                "teed input 1",
                BTreeMap::from([("network", implicit_map_dependencies)]),
            ),
            (
                "map 1",
                BTreeMap::from([("network", stream1_map_dependencies)]),
            ),
            ("chain", BTreeMap::from([("network", chain_dependencies)])),
        ]);

        test_input(
            builder,
            cluster2.id(),
            expected_taint,
            expected_dependencies,
        );
=======
        test_input_partitionable(builder, cluster2.id(), true);
>>>>>>> 341db747
    }

    #[test]
    fn test_chain_partitionable() {
        let builder = FlowBuilder::new();
        let cluster1 = builder.cluster::<()>();
        let cluster2 = builder.cluster::<()>();
        let input = cluster1
            .source_iter(q!([(1, (2, 3))]))
            .broadcast_bincode(&cluster2, nondet!(/** test */))
            .values();
        let stream1 = input.clone().map(q!(|(a, b)| (b, a + 2)));
        let stream2 = input.map(q!(|(a, b)| ((b.1, b.1), a + 3)));
        let tick = cluster2.tick();
        stream2
            .batch(&tick, nondet!(/** test */))
            .chain(stream1.batch(&tick, nondet!(/** test */)))
            .all_ticks()
            .assume_ordering(nondet!(/** test */))
            .assume_retries(nondet!(/** test */))
            .for_each(q!(|((x, b1), y)| {
                println!("x: {}, b.1: {}, y: {}", x, b1, y);
            }));

<<<<<<< HEAD
        let expected_partitionings = Some(Vec::new()); // No partitioning constraints
        test_input_partitionable(builder, cluster2.id(), expected_partitionings);
    }

    #[test]
    fn test_cross_product() {
        let builder = FlowBuilder::new();
        let cluster1 = builder.cluster::<()>();
        let cluster2 = builder.cluster::<()>();
        let input = cluster1
            .source_iter(q!([(1, (2, 3))]))
            .broadcast_bincode(&cluster2, nondet!(/** test */))
            .ir_node_named("network")
            .values()
            .ir_node_named("map after network");
        let stream1 = input
            .clone()
            .ir_node_named("teed input 1")
            .map(q!(|(a, b)| (b, a + 2)))
            .ir_node_named("map 1");
        let stream2 = input
            .ir_node_named("teed input 2")
            .map(q!(|(a, b)| ((b.1, b.1), a + 3)))
            .ir_node_named("map 2");
        let tick = cluster2.tick();
        stream2
            .batch(&tick, nondet!(/** test */))
            .cross_product(stream1.batch(&tick, nondet!(/** test */)))
            .ir_node_named("cross product")
            .all_ticks()
            .assume_ordering(nondet!(/** test */))
            .assume_retries(nondet!(/** test */))
            .for_each(q!(|(((b1, b1_again), a3), (b, a2))| {
                println!("((({}, {}), {}), ({:?}, {}))", b1, b1_again, a3, b, a2);
            }));

        let expected_taint = BTreeMap::from([
            ("map after network", BTreeSet::from(["network"])),
            ("teed input 2", BTreeSet::from(["network"])),
            ("map 2", BTreeSet::from(["network"])),
            ("teed input 1", BTreeSet::from(["network"])),
            ("map 1", BTreeSet::from(["network"])),
            ("cross product", BTreeSet::from(["network"])),
        ]);

        let mut implicit_map_dependencies = StructOrTuple::default();
        implicit_map_dependencies.add_dependency(&vec![], vec!["1".to_string()]);
        let mut stream1_map_dependencies = StructOrTuple::default();
        stream1_map_dependencies.add_dependency(
            &vec!["0".to_string()],
            vec!["1".to_string(), "1".to_string()],
        );
        let mut stream2_map_dependencies = StructOrTuple::default();
        stream2_map_dependencies.add_dependency(
            &vec!["0".to_string(), "0".to_string()],
            vec!["1".to_string(), "1".to_string(), "1".to_string()],
        );
        stream2_map_dependencies.add_dependency(
            &vec!["0".to_string(), "1".to_string()],
            vec!["1".to_string(), "1".to_string(), "1".to_string()],
        );
        let mut cross_product_dependencies = StructOrTuple::default();
        cross_product_dependencies.add_dependency(
            &vec!["0".to_string(), "0".to_string(), "0".to_string()],
            vec!["1".to_string(), "1".to_string(), "1".to_string()],
        );
        cross_product_dependencies.add_dependency(
            &vec!["0".to_string(), "0".to_string(), "1".to_string()],
            vec!["1".to_string(), "1".to_string(), "1".to_string()],
        );
        cross_product_dependencies.add_dependency(
            &vec!["1".to_string(), "0".to_string()],
            vec!["1".to_string(), "1".to_string()],
        );

        let expected_dependencies = BTreeMap::from([
            ("network", BTreeMap::new()),
            (
                "map after network",
                BTreeMap::from([("network", implicit_map_dependencies.clone())]),
            ),
            (
                "teed input 2",
                BTreeMap::from([("network", implicit_map_dependencies.clone())]),
            ),
            (
                "map 2",
                BTreeMap::from([("network", stream2_map_dependencies)]),
            ),
            (
                "teed input 1",
                BTreeMap::from([("network", implicit_map_dependencies)]),
            ),
            (
                "map 1",
                BTreeMap::from([("network", stream1_map_dependencies)]),
            ),
            (
                "cross product",
                BTreeMap::from([("network", cross_product_dependencies)]),
            ),
        ]);

        test_input(
            builder,
            cluster2.id(),
            expected_taint,
            expected_dependencies,
        );
=======
        test_input_partitionable(builder, cluster2.id(), true);
>>>>>>> 341db747
    }

    #[test]
    fn test_cross_product_partitionable() {
        let builder = FlowBuilder::new();
        let cluster1 = builder.cluster::<()>();
        let cluster2 = builder.cluster::<()>();
        let input = cluster1
            .source_iter(q!([(1, (2, 3))]))
            .broadcast_bincode(&cluster2, nondet!(/** test */))
            .values();
        let stream1 = input.clone().map(q!(|(a, b)| (b, a + 2)));
        let stream2 = input.map(q!(|(a, b)| ((b.1, b.1), a + 3)));
        let tick = cluster2.tick();
        stream2
            .batch(&tick, nondet!(/** test */))
            .cross_product(stream1.batch(&tick, nondet!(/** test */)))
            .all_ticks()
            .assume_ordering(nondet!(/** test */))
            .assume_retries(nondet!(/** test */))
            .for_each(q!(|(((b1, b1_again), a3), (b, a2))| {
                println!("((({}, {}), {}), ({:?}, {}))", b1, b1_again, a3, b, a2);
            }));

<<<<<<< HEAD
        let expected_partitionings = None;
        test_input_partitionable(builder, cluster2.id(), expected_partitionings);
    }

    #[test]
    fn test_join() {
        let builder = FlowBuilder::new();
        let cluster1 = builder.cluster::<()>();
        let cluster2 = builder.cluster::<()>();
        let input = cluster1
            .source_iter(q!([(1, (2, 3))]))
            .broadcast_bincode(&cluster2, nondet!(/** test */))
            .ir_node_named("network")
            .values()
            .ir_node_named("map after network");
        let stream1 = input
            .clone()
            .ir_node_named("teed input 1")
            .map(q!(|(a, b)| (b, a)))
            .ir_node_named("map 1");
        let stream2 = input
            .ir_node_named("teed input 2")
            .map(q!(|(a, b)| ((b.1, b.1), a + 3)))
            .ir_node_named("map 2");
        let tick = cluster2.tick();
        stream2
            .batch(&tick, nondet!(/** test */))
            .join(stream1.batch(&tick, nondet!(/** test */)))
            .ir_node_named("join")
            .all_ticks()
            .assume_ordering(nondet!(/** test */))
            .assume_retries(nondet!(/** test */))
            .for_each(q!(|((b1, b1_again), (a3, a))| {
                println!("(({}, {}), {}, {})", b1, b1_again, a3, a);
            }));

        let expected_taint = BTreeMap::from([
            ("map after network", BTreeSet::from(["network"])),
            ("teed input 2", BTreeSet::from(["network"])),
            ("map 2", BTreeSet::from(["network"])),
            ("teed input 1", BTreeSet::from(["network"])),
            ("map 1", BTreeSet::from(["network"])),
            ("join", BTreeSet::from(["network"])),
        ]);

        let mut implicit_map_dependencies = StructOrTuple::default();
        implicit_map_dependencies.add_dependency(&vec![], vec!["1".to_string()]);
        let mut stream1_map_dependencies = StructOrTuple::default();
        stream1_map_dependencies.add_dependency(
            &vec!["0".to_string()],
            vec!["1".to_string(), "1".to_string()],
        );
        stream1_map_dependencies.add_dependency(
            &vec!["1".to_string()],
            vec!["1".to_string(), "0".to_string()],
        );
        let mut stream2_map_dependencies = StructOrTuple::default();
        stream2_map_dependencies.add_dependency(
            &vec!["0".to_string(), "0".to_string()],
            vec!["1".to_string(), "1".to_string(), "1".to_string()],
        );
        stream2_map_dependencies.add_dependency(
            &vec!["0".to_string(), "1".to_string()],
            vec!["1".to_string(), "1".to_string(), "1".to_string()],
        );
        let mut join_dependencies = StructOrTuple::default();
        join_dependencies.add_dependency(
            &vec!["0".to_string()],
            vec!["1".to_string(), "1".to_string()],
        );
        join_dependencies.add_dependency(
            &vec!["0".to_string(), "0".to_string()],
            vec!["1".to_string(), "1".to_string(), "0".to_string()],
        ); // Technically redundant
        join_dependencies.add_dependency(
            &vec!["0".to_string(), "0".to_string()],
            vec!["1".to_string(), "1".to_string(), "1".to_string()],
        );
        join_dependencies.add_dependency(
            &vec!["0".to_string(), "1".to_string()],
            vec!["1".to_string(), "1".to_string(), "1".to_string()],
        );
        join_dependencies.add_dependency(
            &vec!["1".to_string(), "1".to_string()],
            vec!["1".to_string(), "0".to_string()],
        );

        let expected_dependencies = BTreeMap::from([
            ("network", BTreeMap::new()),
            (
                "map after network",
                BTreeMap::from([("network", implicit_map_dependencies.clone())]),
            ),
            (
                "teed input 2",
                BTreeMap::from([("network", implicit_map_dependencies.clone())]),
            ),
            (
                "map 2",
                BTreeMap::from([("network", stream2_map_dependencies)]),
            ),
            (
                "teed input 1",
                BTreeMap::from([("network", implicit_map_dependencies)]),
            ),
            (
                "map 1",
                BTreeMap::from([("network", stream1_map_dependencies)]),
            ),
            ("join", BTreeMap::from([("network", join_dependencies)])),
        ]);

        test_input(
            builder,
            cluster2.id(),
            expected_taint,
            expected_dependencies,
        );
=======
        test_input_partitionable(builder, cluster2.id(), false);
>>>>>>> 341db747
    }

    #[test]
    fn test_join_partitionable() {
        let builder = FlowBuilder::new();
        let cluster1 = builder.cluster::<()>();
        let cluster2 = builder.cluster::<()>();
        let input = cluster1
            .source_iter(q!([(1, (2, 3))]))
            .broadcast_bincode(&cluster2, nondet!(/** test */))
            .ir_node_named("network")
            .values();
        let stream1 = input.clone().map(q!(|(a, b)| (b, a)));
        let stream2 = input.map(q!(|(a, b)| ((b.1, b.1), a + 3)));
        let tick = cluster2.tick();
        stream2
            .batch(&tick, nondet!(/** test */))
            .join(stream1.batch(&tick, nondet!(/** test */)))
            .all_ticks()
            .assume_ordering(nondet!(/** test */))
            .assume_retries(nondet!(/** test */))
            .for_each(q!(|((b1, b1_again), (a3, a))| {
                println!("(({}, {}), {}, {})", b1, b1_again, a3, a);
            }));

        test_input_partitionable(builder, cluster2.id(), true);
    }

    #[test]
    fn test_enumerate_partitionable() {
        let builder = FlowBuilder::new();
        let cluster1 = builder.cluster::<()>();
        let cluster2 = builder.cluster::<()>();
        cluster1
            .source_iter(q!([(1, 2)]))
            .broadcast_bincode(&cluster2, nondet!(/** test */))
            .values()
            .assume_ordering(nondet!(/** test */))
            .enumerate()
            .for_each(q!(|(i, (a, b))| {
                println!("i: {}, a: {}, b: {}", i, a, b);
            }));

<<<<<<< HEAD
        let expected_partitionings = None;
        test_input_partitionable(builder, cluster2.id(), expected_partitionings);
    }

    #[test]
    fn test_reduce_keyed() {
        let builder = FlowBuilder::new();
        let cluster1 = builder.cluster::<()>();
        let cluster2 = builder.cluster::<()>();
        cluster1
            .source_iter(q!([(1, 2)]))
            .broadcast_bincode(&cluster2, nondet!(/** test */))
            .ir_node_named("network")
            .values()
            .ir_node_named("map after network")
            .batch(&cluster2.tick(), nondet!(/** test */))
            .into_keyed()
            .reduce_commutative(q!(|acc, b| *acc += b))
            .ir_node_named("reduce keyed")
            .entries()
            .all_ticks()
            .assume_ordering(nondet!(/** test */))
            .assume_retries(nondet!(/** test */))
            .for_each(q!(|(a, b_sum)| {
                println!("a: {}, b_sum: {}", a, b_sum);
            }));

        let expected_taint = BTreeMap::from([
            ("map after network", BTreeSet::from(["network"])),
            ("reduce keyed", BTreeSet::from(["network"])),
        ]);

        let mut implicit_map_dependencies = StructOrTuple::default();
        implicit_map_dependencies.add_dependency(&vec![], vec!["1".to_string()]);
        let mut reduce_keyed_expected_dependencies = StructOrTuple::default();
        reduce_keyed_expected_dependencies.add_dependency(
            &vec!["0".to_string()],
            vec!["1".to_string(), "0".to_string()],
        );

        let expected_dependencies = BTreeMap::from([
            ("network", BTreeMap::new()),
            (
                "map after network",
                BTreeMap::from([("network", implicit_map_dependencies)]),
            ),
            (
                "reduce keyed",
                BTreeMap::from([("network", reduce_keyed_expected_dependencies)]),
            ),
        ]);

        test_input(
            builder,
            cluster2.id(),
            expected_taint,
            expected_dependencies,
        );
=======
        test_input_partitionable(builder, cluster2.id(), false);
>>>>>>> 341db747
    }

    #[test]
    fn test_reduce_keyed_partitionable() {
        let builder = FlowBuilder::new();
        let cluster1 = builder.cluster::<()>();
        let cluster2 = builder.cluster::<()>();
        cluster1
            .source_iter(q!([(1, 2)]))
            .broadcast_bincode(&cluster2, nondet!(/** test */))
            .ir_node_named("network")
            .values()
            .batch(&cluster2.tick(), nondet!(/** test */))
            .into_keyed()
            .reduce_commutative(q!(|acc, b| *acc += b))
            .entries()
            .all_ticks()
            .assume_ordering(nondet!(/** test */))
            .assume_retries(nondet!(/** test */))
            .for_each(q!(|(a, b_sum)| {
                println!("a: {}, b_sum: {}", a, b_sum);
            }));

        test_input_partitionable(builder, cluster2.id(), true);
    }

    #[test]
    fn test_reduce_partitionable() {
        let builder = FlowBuilder::new();
        let cluster1 = builder.cluster::<()>();
        let cluster2 = builder.cluster::<()>();
        cluster1
            .source_iter(q!([(1, 2)]))
            .broadcast_bincode(&cluster2, nondet!(/** test */))
            .values()
            .batch(&cluster2.tick(), nondet!(/** test */))
            .reduce_commutative(q!(|(acc_a, acc_b), (a, b)| {
                *acc_a += a;
                *acc_b += b;
            }))
            .all_ticks()
            .for_each(q!(|(a_sum, b_sum)| {
                println!("a_sum: {}, b_sum: {}", a_sum, b_sum);
            }));

<<<<<<< HEAD
        let expected_partitionings = None;
        test_input_partitionable(builder, cluster2.id(), expected_partitionings);
    }

    #[test]
    fn test_cycle() {
        let builder = FlowBuilder::new();
        let cluster1 = builder.cluster::<()>();
        let cluster2 = builder.cluster::<()>();
        let input = cluster1
            .source_iter(q!([(1, 2)]))
            .broadcast_bincode(&cluster2, nondet!(/** test */))
            .ir_node_named("network")
            .values()
            .ir_node_named("map after network");
        let cluster2_tick = cluster2.tick();
        let (complete_cycle, cycle) =
            cluster2_tick.cycle::<Stream<(usize, usize), _, Bounded, NoOrder>>();
        let prev_tick_input = cycle
            .clone()
            .ir_node_named("teed cycle 1")
            .filter(q!(|(a, _b)| *a > 2))
            .ir_node_named("filter")
            .map(q!(|(a, b)| (a, b + 2)))
            .ir_node_named("map");
        complete_cycle.complete_next_tick(
            prev_tick_input
                .chain(input.batch(&cluster2_tick, nondet!(/** test */)))
                .ir_node_named("chain"),
        );

        cycle
            .ir_node_named("teed cycle 2")
            .all_ticks()
            .assume_ordering(nondet!(/** test */))
            .assume_retries(nondet!(/** test */))
            .for_each(q!(|(a, b)| {
                println!("a: {}, b: {}", a, b);
            }));

        let expected_taint = BTreeMap::from([
            ("teed cycle 1", BTreeSet::from(["network"])),
            ("filter", BTreeSet::from(["network"])),
            ("map", BTreeSet::from(["network"])),
            ("map after network", BTreeSet::from(["network"])),
            ("chain", BTreeSet::from(["network"])),
            ("teed cycle 2", BTreeSet::from(["network"])),
        ]);
        // IR nodes aren't exposed, so we'll have to find them through relative positioning
        let unnamed_expected_taint = BTreeMap::from([
            (("teed cycle 1", -2), BTreeSet::from(["network"])), // CycleSource
            (("teed cycle 1", -1), BTreeSet::from(["network"])), // DeferTick
        ]);

        let mut implicit_map_dependencies = StructOrTuple::default();
        implicit_map_dependencies.add_dependency(&vec![], vec!["1".to_string()]);
        let mut cycle_dependencies = StructOrTuple::default();
        cycle_dependencies.add_dependency(
            &vec!["0".to_string()],
            vec!["1".to_string(), "0".to_string()],
        );

        let expected_dependencies = BTreeMap::from([
            (
                "teed cycle 1",
                BTreeMap::from([("network", cycle_dependencies.clone())]),
            ),
            (
                "filter",
                BTreeMap::from([("network", cycle_dependencies.clone())]),
            ),
            (
                "map",
                BTreeMap::from([("network", cycle_dependencies.clone())]),
            ),
            ("network", BTreeMap::new()),
            (
                "map after network",
                BTreeMap::from([("network", implicit_map_dependencies)]),
            ),
            (
                "chain",
                BTreeMap::from([("network", cycle_dependencies.clone())]),
            ),
            (
                "teed cycle 2",
                BTreeMap::from([("network", cycle_dependencies.clone())]),
            ),
        ]);

        let unnamed_expected_dependencies = BTreeMap::from([
            (
                ("teed cycle 1", -2),
                BTreeMap::from([("network", cycle_dependencies.clone())]),
            ), // CycleSource
            (
                ("teed cycle 1", -1),
                BTreeMap::from([("network", cycle_dependencies)]),
            ), // DeferTick
        ]);

        test_input_with_unnamed_ir_nodes(
            builder,
            cluster2.id(),
            expected_taint,
            unnamed_expected_taint,
            expected_dependencies,
            unnamed_expected_dependencies,
        );
=======
        test_input_partitionable(builder, cluster2.id(), false);
>>>>>>> 341db747
    }

    #[test]
    fn test_cycle_partitionable() {
        let builder = FlowBuilder::new();
        let cluster1 = builder.cluster::<()>();
        let cluster2 = builder.cluster::<()>();
        let input = cluster1
            .source_iter(q!([(1, 2)]))
            .broadcast_bincode(&cluster2, nondet!(/** test */))
            .values();
        let cluster2_tick = cluster2.tick();
        let (complete_cycle, cycle) =
            cluster2_tick.cycle::<Stream<(usize, usize), _, Bounded, NoOrder>>();
        let prev_tick_input = cycle
            .clone()
            .filter(q!(|(a, _b)| *a > 2))
            .map(q!(|(a, b)| (a, b + 2)));
        complete_cycle.complete_next_tick(
            prev_tick_input.chain(input.batch(&cluster2_tick, nondet!(/** test */))),
        );

        cycle
<<<<<<< HEAD
            .all_ticks()
            .assume_ordering(nondet!(/** test */))
            .assume_retries(nondet!(/** test */))
            .for_each(q!(|(a, b)| {
                println!("a: {}, b: {}", a, b);
            }));

        let expected_partitionings = Some(Vec::new());
        test_input_partitionable(builder, cluster2.id(), expected_partitionings);
    }

    #[test]
    fn test_nested_cycle() {
        let builder = FlowBuilder::new();
        let cluster1 = builder.cluster::<()>();
        let cluster2 = builder.cluster::<()>();
        let input = cluster1
            .source_iter(q!([(1, 2)]))
            .broadcast_bincode(&cluster2, nondet!(/** test */))
            .ir_node_named("network")
            .values()
            .ir_node_named("map after network");
        let cluster2_tick = cluster2.tick();
        let (complete_cycle1, cycle1) =
            cluster2_tick.cycle::<Stream<(usize, usize), _, Bounded, NoOrder>>();
        let (complete_cycle2, cycle2) =
            cluster2_tick.cycle::<Stream<(usize, usize), _, Bounded, NoOrder>>();
        let chained = {
            cycle1
                .ir_node_named("teed chain 1 cycled")
                .join(input.batch(&cluster2_tick, nondet!(/** test */)))
                .ir_node_named("join")
                .map(q!(|(_, (b1, b2))| (b1, b2))) // Both values are influenced by the join with cycle2_out
                .ir_node_named("map (x,(a,b)) to (a,b)")
                .chain(cycle2.ir_node_named("teed map (a,b) to (b,b) 1 cycled"))
        };
        complete_cycle1.complete_next_tick(chained.clone().ir_node_named("teed chain 1"));
        let cycle2_out = chained
            .ir_node_named("teed chain 2")
            .map(q!(|(_a, b)| (b, b)));
        complete_cycle2.complete_next_tick(
            cycle2_out
                .clone()
                .ir_node_named("teed map (a,b) to (b,b) 1"),
        );
        cycle2_out
            .ir_node_named("teed map (a,b) to (b,b) 2")
            .all_ticks()
            .assume_ordering(nondet!(/** test */))
            .assume_retries(nondet!(/** test */))
            .for_each(q!(|(b, _)| {
                println!("b: {}", b);
=======
            .all_ticks()
            .assume_ordering(nondet!(/** test */))
            .assume_retries(nondet!(/** test */))
            .for_each(q!(|(a, b)| {
                println!("a: {}, b: {}", a, b);
>>>>>>> 341db747
            }));

        test_input_partitionable(builder, cluster2.id(), true);
    }

    #[test]
    fn test_nested_cycle_partitionable() {
        let builder = FlowBuilder::new();
        let cluster1 = builder.cluster::<()>();
        let cluster2 = builder.cluster::<()>();
        let input = cluster1
            .source_iter(q!([(1, 2)]))
            .broadcast_bincode(&cluster2, nondet!(/** test */))
            .ir_node_named("network")
            .values();
        let cluster2_tick = cluster2.tick();
        let (complete_cycle1, cycle1) =
            cluster2_tick.cycle::<Stream<(usize, usize), _, Bounded, NoOrder>>();
        let (complete_cycle2, cycle2) =
            cluster2_tick.cycle::<Stream<(usize, usize), _, Bounded, NoOrder>>();
        let chained = {
            cycle1
                .join(input.batch(&cluster2_tick, nondet!(/** test */)))
                .map(q!(|(_, (b1, b2))| (b1, b2))) // Both values are influenced by the join with cycle2_out
                .chain(cycle2)
        };
        complete_cycle1.complete_next_tick(chained.clone());
        let cycle2_out = chained.map(q!(|(_a, b)| (b, b)));
        complete_cycle2.complete_next_tick(cycle2_out.clone());
<<<<<<< HEAD
        cycle2_out.all_ticks().assume_ordering(nondet!(/** test */))
            .assume_retries(nondet!(/** test */)).for_each(q!(|(b, _)| {
            println!("b: {}", b);
        }));

        // Less confusing with thought experiment: Consider input tuples (1,2) and (1,3)
        // Partitioning on b fails if cycle1 (somehow) already contains tuple (1,1)
        let expected_partitionings = Some(vec![BTreeMap::from([(
            "network",
            vec!["1".to_string(), "0".to_string()],
        )])]);
        test_input_partitionable(builder, cluster2.id(), expected_partitionings);
    }

    #[test]
    fn test_source_iter() {
        let builder = FlowBuilder::new();
        let cluster1 = builder.cluster::<()>();
        let cluster2 = builder.cluster::<()>();
        let input = cluster1
            .source_iter(q!([(1, 2)]))
            .broadcast_bincode(&cluster2, nondet!(/** test */))
            .ir_node_named("network")
            .values()
            .ir_node_named("map after network");
        let tick = cluster2.tick();
        let stream1 = input.map(q!(|(a, b)| (b, a + 2))).ir_node_named("map");
        let stream2 = cluster2.source_iter(q!([(3, 4)]));
        stream2
            .batch(&tick, nondet!(/** test */))
            .chain(stream1.batch(&tick, nondet!(/** test */)))
            .ir_node_named("chain")
            .all_ticks()
            .assume_ordering(nondet!(/** test */))
            .assume_retries(nondet!(/** test */))
            .for_each(q!(|_| {
                println!("No dependencies");
=======
        cycle2_out
            .all_ticks()
            .assume_ordering(nondet!(/** test */))
            .assume_retries(nondet!(/** test */))
            .for_each(q!(|(b, _)| {
                println!("b: {}", b);
>>>>>>> 341db747
            }));

        test_input_partitionable(builder, cluster2.id(), true);
    }

    #[test]
    fn test_source_iter_partitionable() {
        let builder = FlowBuilder::new();
        let cluster1 = builder.cluster::<()>();
        let cluster2 = builder.cluster::<()>();
        let input = cluster1
            .source_iter(q!([(1, 2)]))
            .broadcast_bincode(&cluster2, nondet!(/** test */))
            .values();
        let tick = cluster2.tick();
        let stream1 = input.map(q!(|(a, b)| (b, a + 2)));
        let stream2 = cluster2.source_iter(q!([(3, 4)]));
        stream2
            .batch(&tick, nondet!(/** test */))
            .chain(stream1.batch(&tick, nondet!(/** test */)))
            .all_ticks()
            .assume_ordering(nondet!(/** test */))
            .assume_retries(nondet!(/** test */))
            .for_each(q!(|_| {
                println!("No dependencies");
            }));

<<<<<<< HEAD
        let expected_partitionings = Some(Vec::new());
        test_input_partitionable(builder, cluster2.id(), expected_partitionings);
    }

    #[test]
    fn test_multiple_inputs() {
        let builder = FlowBuilder::new();
        let cluster1 = builder.cluster::<()>();
        let cluster2 = builder.cluster::<()>();
        let input1 = cluster1
            .source_iter(q!([(1, 2)]))
            .broadcast_bincode(&cluster2, nondet!(/** test */))
            .ir_node_named("input1")
            .values()
            .ir_node_named("map after input1");
        let input2 = cluster1
            .source_iter(q!([(3, 4)]))
            .broadcast_bincode(&cluster2, nondet!(/** test */))
            .ir_node_named("input2")
            .values()
            .ir_node_named("map after input2");
        let tick = cluster2.tick();
        let stream1 = input1
            .map(q!(|(a, b)| (a * 2, b)))
            .batch(&tick, nondet!(/** test */));
        let stream2 = input2
            .map(q!(|(a, b)| (-a, b)))
            .batch(&tick, nondet!(/** test */));
        stream2
            .clone()
            .ir_node_named("teed map2 1")
            .chain(stream1.clone().ir_node_named("teed map1 1"))
            .ir_node_named("chain")
            .all_ticks()
            .assume_ordering(nondet!(/** test */))
            .assume_retries(nondet!(/** test */))
            .for_each(q!(|_| {
                println!("Dependent on both input1.b and input2.b");
            }));
        stream2
            .ir_node_named("teed map2 2")
            .join(stream1.ir_node_named("teed map1 2"))
            .ir_node_named("join")
            .all_ticks()
            .assume_ordering(nondet!(/** test */))
            .assume_retries(nondet!(/** test */))
            .for_each(q!(|(_, (b1, b2))| {
                println!("b from input 1: {}, b from input 2: {}", b1, b2);
            }));

        let expected_taint = BTreeMap::from([
            ("map after input2", BTreeSet::from(["input2"])),
            ("teed map2 1", BTreeSet::from(["input2"])),
            ("map after input1", BTreeSet::from(["input1"])),
            ("teed map1 1", BTreeSet::from(["input1"])),
            ("chain", BTreeSet::from(["input1", "input2"])),
            ("teed map2 2", BTreeSet::from(["input2"])),
            ("teed map1 2", BTreeSet::from(["input1"])),
            ("join", BTreeSet::from(["input1", "input2"])),
        ]);
        let unnamed_expected_taint = BTreeMap::from([
            (("teed map2 1", -1), BTreeSet::from(["input2"])), // map2
            (("teed map1 1", -1), BTreeSet::from(["input1"])), // map1
        ]);

        let mut implicit_map_dependencies = StructOrTuple::default();
        implicit_map_dependencies.add_dependency(&vec![], vec!["1".to_string()]);
        let mut input_map_dependencies = StructOrTuple::default();
        input_map_dependencies.add_dependency(
            &vec!["1".to_string()],
            vec!["1".to_string(), "1".to_string()],
        );
        let mut join_input1_dependencies = StructOrTuple::default();
        join_input1_dependencies.add_dependency(
            &vec!["1".to_string(), "1".to_string()],
            vec!["1".to_string(), "1".to_string()],
        );
        let mut join_input2_dependencies = StructOrTuple::default();
        join_input2_dependencies.add_dependency(
            &vec!["1".to_string(), "0".to_string()],
            vec!["1".to_string(), "1".to_string()],
        );

        let expected_dependencies = BTreeMap::from([
            ("input2", BTreeMap::new()),
            (
                "map after input2",
                BTreeMap::from([("input2", implicit_map_dependencies.clone())]),
            ),
            (
                "teed map2 1",
                BTreeMap::from([("input2", input_map_dependencies.clone())]),
            ),
            ("input1", BTreeMap::new()),
            (
                "map after input1",
                BTreeMap::from([("input1", implicit_map_dependencies)]),
            ),
            (
                "teed map1 1",
                BTreeMap::from([("input1", input_map_dependencies.clone())]),
            ),
            (
                "chain",
                BTreeMap::from([
                    ("input1", input_map_dependencies.clone()),
                    ("input2", input_map_dependencies.clone()),
                ]),
            ),
            (
                "teed map2 2",
                BTreeMap::from([("input2", input_map_dependencies.clone())]),
            ),
            (
                "teed map1 2",
                BTreeMap::from([("input1", input_map_dependencies.clone())]),
            ),
            (
                "join",
                BTreeMap::from([
                    ("input1", join_input1_dependencies),
                    ("input2", join_input2_dependencies),
                ]),
            ),
        ]);
        let unnamed_expected_dependencies = BTreeMap::from([
            (
                ("teed map2 1", -1),
                BTreeMap::from([("input2", input_map_dependencies.clone())]),
            ), // map2
            (
                ("teed map1 1", -1),
                BTreeMap::from([("input1", input_map_dependencies)]),
            ), // map1
        ]);

        test_input_with_unnamed_ir_nodes(
            builder,
            cluster2.id(),
            expected_taint,
            unnamed_expected_taint,
            expected_dependencies,
            unnamed_expected_dependencies,
        );
=======
        test_input_partitionable(builder, cluster2.id(), true);
>>>>>>> 341db747
    }

    #[test]
    fn test_multiple_inputs_partitionable() {
        let builder = FlowBuilder::new();
        let cluster1 = builder.cluster::<()>();
        let cluster2 = builder.cluster::<()>();
        let input1 = cluster1
            .source_iter(q!([(1, 2)]))
            .broadcast_bincode(&cluster2, nondet!(/** test */))
            .ir_node_named("input1")
            .values();
        let input2 = cluster1
            .source_iter(q!([(3, 4)]))
            .broadcast_bincode(&cluster2, nondet!(/** test */))
            .ir_node_named("input2")
            .values();
        let tick = cluster2.tick();
        let stream1 = input1
            .map(q!(|(a, b)| (b, a * 2)))
            .batch(&tick, nondet!(/** test */));
        let stream2 = input2
            .map(q!(|(a, b)| (b, -a)))
            .batch(&tick, nondet!(/** test */));
        stream2
            .clone()
            .chain(stream1.clone())
            .all_ticks()
            .assume_ordering(nondet!(/** test */))
            .assume_retries(nondet!(/** test */))
            .for_each(q!(|_| {
                println!("Dependent on both input1.b and input2.b");
            }));
        stream2
            .join(stream1)
            .all_ticks()
            .assume_ordering(nondet!(/** test */))
            .assume_retries(nondet!(/** test */))
            .for_each(q!(|(_, (a1, a2))| {
                println!("a*2 from input 1: {}, -a from input 2: {}", a1, a2);
            }));

<<<<<<< HEAD
        let expected_partitioning = Some(vec![BTreeMap::from([
            ("input2", vec!["1".to_string(), "1".to_string()]),
            ("input1", vec!["1".to_string(), "1".to_string()]),
        ])]);
        test_input_partitionable(builder, cluster2.id(), expected_partitioning);
    }

    #[test]
    fn test_difference() {
        let builder = FlowBuilder::new();
        let cluster1 = builder.cluster::<()>();
        let cluster2 = builder.cluster::<()>();
        let input1 = cluster1
            .source_iter(q!([(1, 2)]))
            .broadcast_bincode(&cluster2, nondet!(/** test */))
            .ir_node_named("input1")
            .values()
            .ir_node_named("map after input1");
        let input2 = cluster1
            .source_iter(q!([(3, 4)]))
            .broadcast_bincode(&cluster2, nondet!(/** test */))
            .ir_node_named("input2")
            .values()
            .ir_node_named("map after input2");
        let tick = cluster2.tick();
        input1
            .batch(&tick, nondet!(/** test */))
            .filter_not_in(input2.batch(&tick, nondet!(/** test */)))
            .ir_node_named("difference")
            .all_ticks()
            .assume_ordering(nondet!(/** test */))
            .assume_retries(nondet!(/** test */))
            .for_each(q!(|(a, b)| {
                println!("a: {}, b: {}", a, b);
            }));

        let expected_taint = BTreeMap::from([
            ("map after input1", BTreeSet::from(["input1"])),
            ("map after input2", BTreeSet::from(["input2"])),
            ("difference", BTreeSet::from(["input1"])), // Isn't tainted by anti-joined parent
        ]);

        let mut implicit_map_dependencies = StructOrTuple::default();
        implicit_map_dependencies.add_dependency(&vec![], vec!["1".to_string()]);

        let expected_dependencies = BTreeMap::from([
            ("input1", BTreeMap::new()),
            (
                "map after input1",
                BTreeMap::from([("input1", implicit_map_dependencies.clone())]),
            ),
            ("input2", BTreeMap::new()),
            (
                "map after input2",
                BTreeMap::from([("input2", implicit_map_dependencies.clone())]),
            ),
            (
                "difference",
                BTreeMap::from([("input1", implicit_map_dependencies)]),
            ),
        ]);

        test_input(
            builder,
            cluster2.id(),
            expected_taint,
            expected_dependencies,
        );
=======
        test_input_partitionable(builder, cluster2.id(), true);
>>>>>>> 341db747
    }

    #[test]
    fn test_difference_partitionable() {
        let builder = FlowBuilder::new();
        let cluster1 = builder.cluster::<()>();
        let cluster2 = builder.cluster::<()>();
        let input1 = cluster1
            .source_iter(q!([(1, 2)]))
            .broadcast_bincode(&cluster2, nondet!(/** test */))
            .ir_node_named("input1")
            .values();
        let input2 = cluster1
            .source_iter(q!([(3, 4)]))
            .broadcast_bincode(&cluster2, nondet!(/** test */))
            .ir_node_named("input2")
            .values();
        let tick = cluster2.tick();
        input1
            .batch(&tick, nondet!(/** test */))
            .filter_not_in(input2.batch(&tick, nondet!(/** test */)))
            .all_ticks()
            .assume_ordering(nondet!(/** test */))
            .assume_retries(nondet!(/** test */))
            .for_each(q!(|(a, b)| {
                println!("a: {}, b: {}", a, b);
            }));

        test_input_partitionable(builder, cluster2.id(), true);
    }
}<|MERGE_RESOLUTION|>--- conflicted
+++ resolved
@@ -772,113 +772,6 @@
 
     use crate::partition_node_analysis::partitioning_analysis;
     use crate::repair::{cycle_source_to_sink_input, inject_id, inject_location};
-<<<<<<< HEAD
-    use crate::rewrites::op_id_to_inputs;
-
-    fn test_input_with_unnamed_ir_nodes(
-        builder: FlowBuilder<'_>,
-        location: LocationId,
-        expected_taint: BTreeMap<&str, BTreeSet<&str>>,
-        unnamed_expected_taint: BTreeMap<(&str, i32), BTreeSet<&str>>, /* The i32 will be added to the named ir node's ID as offset */
-        expected_dependencies: BTreeMap<&str, BTreeMap<&str, StructOrTuple>>,
-        unnamed_expected_dependencies: BTreeMap<(&str, i32), BTreeMap<&str, StructOrTuple>>,
-    ) {
-        let mut cycle_data = HashMap::new();
-        let built = builder
-            .optimize_with(|ir| {
-                inject_id(ir);
-                cycle_data = cycle_source_to_sink_input(ir);
-                inject_location(ir, &cycle_data);
-            })
-            .into_deploy::<HydroDeploy>();
-        let mut ir = deep_clone(built.ir());
-        let op_id_to_parents = op_id_to_inputs(&mut ir, Some(&location), &cycle_data);
-        let InputDependencyMetadata {
-            input_taint: actual_taint,
-            input_dependencies: actual_dependencies,
-            ..
-        } = input_dependency_analysis(&mut ir, &location, op_id_to_parents);
-
-        println!("Expected taint: {:?}", expected_taint);
-        println!("Expected dependencies: {:?}", expected_dependencies);
-
-        // Convert names to IDs
-        let name_to_id = name_to_id_map(&mut ir);
-        let expected_taint_ids = expected_taint.into_iter().map(|(k, v)| {
-            println!("Converting IR name {} to ID", k);
-            (
-                *name_to_id.get(k).unwrap(),
-                v.into_iter()
-                    .map(|e| *name_to_id.get(e).unwrap())
-                    .collect::<BTreeSet<_>>(),
-            )
-        });
-        let unnamed_expected_taint_ids =
-            unnamed_expected_taint.into_iter().map(|((k, offset), v)| {
-                (
-                    (*name_to_id.get(k).unwrap() as i32 + offset) as usize,
-                    v.into_iter()
-                        .map(|e| *name_to_id.get(e).unwrap())
-                        .collect::<BTreeSet<_>>(),
-                )
-            });
-        let all_expected_taint_ids = expected_taint_ids
-            .chain(unnamed_expected_taint_ids)
-            .collect::<BTreeMap<_, _>>();
-        let expected_dependencies_ids = expected_dependencies.into_iter().map(|(k, v)| {
-            let k_id = *name_to_id.get(k).unwrap();
-            let v_id = v
-                .into_iter()
-                .map(|(inner_k, inner_v)| (*name_to_id.get(inner_k).unwrap(), inner_v.clone()))
-                .collect::<BTreeMap<_, _>>();
-            (k_id, v_id)
-        });
-        let unnamed_expected_dependencies_ids =
-            unnamed_expected_dependencies
-                .into_iter()
-                .map(|((k, offset), v)| {
-                    let k_id = (*name_to_id.get(k).unwrap() as i32 + offset) as usize;
-                    let v_id = v
-                        .into_iter()
-                        .map(|(inner_k, inner_v)| {
-                            (*name_to_id.get(inner_k).unwrap(), inner_v.clone())
-                        })
-                        .collect::<BTreeMap<_, _>>();
-                    (k_id, v_id)
-                });
-        let all_expected_dependencies_ids = expected_dependencies_ids
-            .chain(unnamed_expected_dependencies_ids)
-            .collect::<BTreeMap<_, _>>();
-
-        println!("Expected taint, translated: {:?}", all_expected_taint_ids);
-        println!("Actual taint: {:?}", actual_taint);
-        println!(
-            "Expected dependencies, translated: {:?}",
-            all_expected_dependencies_ids
-        );
-        println!("Actual dependencies: {:?}", actual_dependencies);
-
-        assert_eq!(actual_taint, all_expected_taint_ids);
-        assert_eq!(actual_dependencies, all_expected_dependencies_ids);
-    }
-
-    fn test_input(
-        builder: FlowBuilder<'_>,
-        location: LocationId,
-        expected_taint: BTreeMap<&str, BTreeSet<&str>>,
-        expected_dependencies: BTreeMap<&str, BTreeMap<&str, StructOrTuple>>,
-    ) {
-        test_input_with_unnamed_ir_nodes(
-            builder,
-            location,
-            expected_taint,
-            BTreeMap::new(),
-            expected_dependencies,
-            BTreeMap::new(),
-        );
-    }
-=======
->>>>>>> 341db747
 
     fn test_input_partitionable(
         builder: FlowBuilder<'_>,
@@ -896,80 +789,7 @@
         let mut ir = deep_clone(built.ir());
         let partitioning = partitioning_analysis(&mut ir, &location, &cycle_data);
 
-<<<<<<< HEAD
-        if expected_partitionings.is_none() {
-            assert!(partitioning.is_none());
-            return;
-        }
-
-        // Convert names to IDs
-        let name_to_id = name_to_id_map(&mut ir);
-        let expected_partitionings_ids = expected_partitionings.map(|vec| {
-            vec.into_iter()
-                .map(|map| {
-                    map.into_iter()
-                        .map(|(k, v)| (*name_to_id.get(k).unwrap(), v.clone()))
-                        .collect::<BTreeMap<_, _>>()
-                })
-                .collect::<Vec<_>>()
-        });
-
-        assert_eq!(partitioning.unwrap().0, expected_partitionings_ids.unwrap());
-    }
-
-    #[test]
-    fn test_map() {
-        let builder = FlowBuilder::new();
-        let cluster1 = builder.cluster::<()>();
-        let cluster2 = builder.cluster::<()>();
-        cluster1
-            .source_iter(q!([(1, 2)]))
-            .broadcast_bincode(&cluster2, nondet!(/** test */))
-            .ir_node_named("network")
-            .values()
-            .ir_node_named("the map following network")
-            .map(q!(|(a, b)| (b, a + 2)))
-            .ir_node_named("the operator being tested")
-            .assume_ordering(nondet!(/** test */))
-            .assume_retries(nondet!(/** test */))
-            .for_each(q!(|(b, a2)| {
-                println!("b: {}, a+2: {}", b, a2);
-            }));
-
-        let expected_taint = BTreeMap::from([
-            ("the map following network", BTreeSet::from(["network"])),
-            ("the operator being tested", BTreeSet::from(["network"])),
-        ]);
-
-        let mut implicit_map_dependencies = StructOrTuple::default();
-        implicit_map_dependencies.add_dependency(&vec![], vec!["1".to_string()]);
-        let mut map_expected_dependencies = StructOrTuple::default();
-        map_expected_dependencies.add_dependency(
-            &vec!["0".to_string()],
-            vec!["1".to_string(), "1".to_string()],
-        );
-
-        let expected_dependencies = BTreeMap::from([
-            ("network", BTreeMap::new()),
-            (
-                "the map following network",
-                BTreeMap::from([("network", implicit_map_dependencies)]),
-            ),
-            (
-                "the operator being tested",
-                BTreeMap::from([("network", map_expected_dependencies)]),
-            ),
-        ]);
-
-        test_input(
-            builder,
-            cluster2.id(),
-            expected_taint,
-            expected_dependencies,
-        );
-=======
         assert_eq!(partitionable, partitioning.is_some());
->>>>>>> 341db747
     }
 
     #[test]
@@ -1002,10 +822,6 @@
             .values()
             .map(q!(|(a, b)| (b.1, a, b.0 - a)))
             .map(q!(|(b1, _a, b0a)| (b0a, b1.0)))
-<<<<<<< HEAD
-            .ir_node_named("map 2")
-=======
->>>>>>> 341db747
             .assume_ordering(nondet!(/** test */))
             .assume_retries(nondet!(/** test */))
             .for_each(q!(|(b0a, b10)| {
@@ -1025,10 +841,6 @@
             .broadcast_bincode(&cluster2, nondet!(/** test */))
             .values()
             .filter_map(q!(|(a, b)| { if a > 1 { Some((b, a + 2)) } else { None } }))
-<<<<<<< HEAD
-            .ir_node_named("operator")
-=======
->>>>>>> 341db747
             .assume_ordering(nondet!(/** test */))
             .assume_retries(nondet!(/** test */))
             .for_each(q!(|(b, a2)| {
@@ -1056,139 +868,13 @@
                     None
                 }
             }))
-<<<<<<< HEAD
-            .ir_node_named("operator")
-=======
->>>>>>> 341db747
             .assume_ordering(nondet!(/** test */))
             .assume_retries(nondet!(/** test */))
             .for_each(q!(|(none, a2)| {
                 println!("None: {:?}, a+2: {}", none, a2);
             }));
 
-<<<<<<< HEAD
-        let expected_taint = BTreeMap::from([
-            ("map after network", BTreeSet::from(["network"])),
-            ("operator", BTreeSet::from(["network"])),
-        ]);
-
-        let mut implicit_map_dependencies = StructOrTuple::default();
-        implicit_map_dependencies.add_dependency(&vec![], vec!["1".to_string()]);
-
-        let expected_dependencies = BTreeMap::from([
-            ("network", BTreeMap::new()),
-            (
-                "map after network",
-                BTreeMap::from([("network", implicit_map_dependencies)]),
-            ),
-            ("operator", BTreeMap::new()),
-        ]);
-
-        test_input(
-            builder,
-            cluster2.id(),
-            expected_taint,
-            expected_dependencies,
-        );
-    }
-
-    #[test]
-    fn test_chain() {
-        let builder = FlowBuilder::new();
-        let cluster1 = builder.cluster::<()>();
-        let cluster2 = builder.cluster::<()>();
-        let input = cluster1
-            .source_iter(q!([(1, (2, 3))]))
-            .broadcast_bincode(&cluster2, nondet!(/** test */))
-            .ir_node_named("network")
-            .values()
-            .ir_node_named("map after network");
-        let stream1 = input
-            .clone()
-            .ir_node_named("teed input 1")
-            .map(q!(|(a, b)| (b, a + 2)))
-            .ir_node_named("map 1");
-        let stream2 = input
-            .ir_node_named("teed input 2")
-            .map(q!(|(a, b)| ((b.1, b.1), a + 3)))
-            .ir_node_named("map 2");
-        let tick = cluster2.tick();
-        stream2
-            .batch(&tick, nondet!(/** test */))
-            .chain(stream1.batch(&tick, nondet!(/** test */)))
-            .ir_node_named("chain")
-            .all_ticks()
-            .assume_ordering(nondet!(/** test */))
-            .assume_retries(nondet!(/** test */))
-            .for_each(q!(|((x, b1), y)| {
-                println!("x: {}, b.1: {}, y: {}", x, b1, y);
-            }));
-
-        let expected_taint = BTreeMap::from([
-            ("map after network", BTreeSet::from(["network"])),
-            ("teed input 2", BTreeSet::from(["network"])),
-            ("map 2", BTreeSet::from(["network"])),
-            ("teed input 1", BTreeSet::from(["network"])),
-            ("map 1", BTreeSet::from(["network"])),
-            ("chain", BTreeSet::from(["network"])),
-        ]);
-
-        let mut implicit_map_dependencies = StructOrTuple::default();
-        implicit_map_dependencies.add_dependency(&vec![], vec!["1".to_string()]);
-        let mut stream1_map_dependencies = StructOrTuple::default();
-        stream1_map_dependencies.add_dependency(
-            &vec!["0".to_string()],
-            vec!["1".to_string(), "1".to_string()],
-        );
-        let mut stream2_map_dependencies = StructOrTuple::default();
-        stream2_map_dependencies.add_dependency(
-            &vec!["0".to_string(), "0".to_string()],
-            vec!["1".to_string(), "1".to_string(), "1".to_string()],
-        );
-        stream2_map_dependencies.add_dependency(
-            &vec!["0".to_string(), "1".to_string()],
-            vec!["1".to_string(), "1".to_string(), "1".to_string()],
-        );
-        let mut chain_dependencies = StructOrTuple::default();
-        chain_dependencies.add_dependency(
-            &vec!["0".to_string(), "1".to_string()],
-            vec!["1".to_string(), "1".to_string(), "1".to_string()],
-        );
-
-        let expected_dependencies = BTreeMap::from([
-            ("network", BTreeMap::new()),
-            (
-                "map after network",
-                BTreeMap::from([("network", implicit_map_dependencies.clone())]),
-            ),
-            (
-                "teed input 2",
-                BTreeMap::from([("network", implicit_map_dependencies.clone())]),
-            ),
-            (
-                "map 2",
-                BTreeMap::from([("network", stream2_map_dependencies)]),
-            ),
-            (
-                "teed input 1",
-                BTreeMap::from([("network", implicit_map_dependencies)]),
-            ),
-            (
-                "map 1",
-                BTreeMap::from([("network", stream1_map_dependencies)]),
-            ),
-            ("chain", BTreeMap::from([("network", chain_dependencies)])),
-        ]);
-
-        test_input(
-            builder,
-            cluster2.id(),
-            expected_taint,
-            expected_dependencies,
-        );
-=======
         test_input_partitionable(builder, cluster2.id(), true);
->>>>>>> 341db747
     }
 
     #[test]
@@ -1213,119 +899,7 @@
                 println!("x: {}, b.1: {}, y: {}", x, b1, y);
             }));
 
-<<<<<<< HEAD
-        let expected_partitionings = Some(Vec::new()); // No partitioning constraints
-        test_input_partitionable(builder, cluster2.id(), expected_partitionings);
-    }
-
-    #[test]
-    fn test_cross_product() {
-        let builder = FlowBuilder::new();
-        let cluster1 = builder.cluster::<()>();
-        let cluster2 = builder.cluster::<()>();
-        let input = cluster1
-            .source_iter(q!([(1, (2, 3))]))
-            .broadcast_bincode(&cluster2, nondet!(/** test */))
-            .ir_node_named("network")
-            .values()
-            .ir_node_named("map after network");
-        let stream1 = input
-            .clone()
-            .ir_node_named("teed input 1")
-            .map(q!(|(a, b)| (b, a + 2)))
-            .ir_node_named("map 1");
-        let stream2 = input
-            .ir_node_named("teed input 2")
-            .map(q!(|(a, b)| ((b.1, b.1), a + 3)))
-            .ir_node_named("map 2");
-        let tick = cluster2.tick();
-        stream2
-            .batch(&tick, nondet!(/** test */))
-            .cross_product(stream1.batch(&tick, nondet!(/** test */)))
-            .ir_node_named("cross product")
-            .all_ticks()
-            .assume_ordering(nondet!(/** test */))
-            .assume_retries(nondet!(/** test */))
-            .for_each(q!(|(((b1, b1_again), a3), (b, a2))| {
-                println!("((({}, {}), {}), ({:?}, {}))", b1, b1_again, a3, b, a2);
-            }));
-
-        let expected_taint = BTreeMap::from([
-            ("map after network", BTreeSet::from(["network"])),
-            ("teed input 2", BTreeSet::from(["network"])),
-            ("map 2", BTreeSet::from(["network"])),
-            ("teed input 1", BTreeSet::from(["network"])),
-            ("map 1", BTreeSet::from(["network"])),
-            ("cross product", BTreeSet::from(["network"])),
-        ]);
-
-        let mut implicit_map_dependencies = StructOrTuple::default();
-        implicit_map_dependencies.add_dependency(&vec![], vec!["1".to_string()]);
-        let mut stream1_map_dependencies = StructOrTuple::default();
-        stream1_map_dependencies.add_dependency(
-            &vec!["0".to_string()],
-            vec!["1".to_string(), "1".to_string()],
-        );
-        let mut stream2_map_dependencies = StructOrTuple::default();
-        stream2_map_dependencies.add_dependency(
-            &vec!["0".to_string(), "0".to_string()],
-            vec!["1".to_string(), "1".to_string(), "1".to_string()],
-        );
-        stream2_map_dependencies.add_dependency(
-            &vec!["0".to_string(), "1".to_string()],
-            vec!["1".to_string(), "1".to_string(), "1".to_string()],
-        );
-        let mut cross_product_dependencies = StructOrTuple::default();
-        cross_product_dependencies.add_dependency(
-            &vec!["0".to_string(), "0".to_string(), "0".to_string()],
-            vec!["1".to_string(), "1".to_string(), "1".to_string()],
-        );
-        cross_product_dependencies.add_dependency(
-            &vec!["0".to_string(), "0".to_string(), "1".to_string()],
-            vec!["1".to_string(), "1".to_string(), "1".to_string()],
-        );
-        cross_product_dependencies.add_dependency(
-            &vec!["1".to_string(), "0".to_string()],
-            vec!["1".to_string(), "1".to_string()],
-        );
-
-        let expected_dependencies = BTreeMap::from([
-            ("network", BTreeMap::new()),
-            (
-                "map after network",
-                BTreeMap::from([("network", implicit_map_dependencies.clone())]),
-            ),
-            (
-                "teed input 2",
-                BTreeMap::from([("network", implicit_map_dependencies.clone())]),
-            ),
-            (
-                "map 2",
-                BTreeMap::from([("network", stream2_map_dependencies)]),
-            ),
-            (
-                "teed input 1",
-                BTreeMap::from([("network", implicit_map_dependencies)]),
-            ),
-            (
-                "map 1",
-                BTreeMap::from([("network", stream1_map_dependencies)]),
-            ),
-            (
-                "cross product",
-                BTreeMap::from([("network", cross_product_dependencies)]),
-            ),
-        ]);
-
-        test_input(
-            builder,
-            cluster2.id(),
-            expected_taint,
-            expected_dependencies,
-        );
-=======
         test_input_partitionable(builder, cluster2.id(), true);
->>>>>>> 341db747
     }
 
     #[test]
@@ -1350,128 +924,7 @@
                 println!("((({}, {}), {}), ({:?}, {}))", b1, b1_again, a3, b, a2);
             }));
 
-<<<<<<< HEAD
-        let expected_partitionings = None;
-        test_input_partitionable(builder, cluster2.id(), expected_partitionings);
-    }
-
-    #[test]
-    fn test_join() {
-        let builder = FlowBuilder::new();
-        let cluster1 = builder.cluster::<()>();
-        let cluster2 = builder.cluster::<()>();
-        let input = cluster1
-            .source_iter(q!([(1, (2, 3))]))
-            .broadcast_bincode(&cluster2, nondet!(/** test */))
-            .ir_node_named("network")
-            .values()
-            .ir_node_named("map after network");
-        let stream1 = input
-            .clone()
-            .ir_node_named("teed input 1")
-            .map(q!(|(a, b)| (b, a)))
-            .ir_node_named("map 1");
-        let stream2 = input
-            .ir_node_named("teed input 2")
-            .map(q!(|(a, b)| ((b.1, b.1), a + 3)))
-            .ir_node_named("map 2");
-        let tick = cluster2.tick();
-        stream2
-            .batch(&tick, nondet!(/** test */))
-            .join(stream1.batch(&tick, nondet!(/** test */)))
-            .ir_node_named("join")
-            .all_ticks()
-            .assume_ordering(nondet!(/** test */))
-            .assume_retries(nondet!(/** test */))
-            .for_each(q!(|((b1, b1_again), (a3, a))| {
-                println!("(({}, {}), {}, {})", b1, b1_again, a3, a);
-            }));
-
-        let expected_taint = BTreeMap::from([
-            ("map after network", BTreeSet::from(["network"])),
-            ("teed input 2", BTreeSet::from(["network"])),
-            ("map 2", BTreeSet::from(["network"])),
-            ("teed input 1", BTreeSet::from(["network"])),
-            ("map 1", BTreeSet::from(["network"])),
-            ("join", BTreeSet::from(["network"])),
-        ]);
-
-        let mut implicit_map_dependencies = StructOrTuple::default();
-        implicit_map_dependencies.add_dependency(&vec![], vec!["1".to_string()]);
-        let mut stream1_map_dependencies = StructOrTuple::default();
-        stream1_map_dependencies.add_dependency(
-            &vec!["0".to_string()],
-            vec!["1".to_string(), "1".to_string()],
-        );
-        stream1_map_dependencies.add_dependency(
-            &vec!["1".to_string()],
-            vec!["1".to_string(), "0".to_string()],
-        );
-        let mut stream2_map_dependencies = StructOrTuple::default();
-        stream2_map_dependencies.add_dependency(
-            &vec!["0".to_string(), "0".to_string()],
-            vec!["1".to_string(), "1".to_string(), "1".to_string()],
-        );
-        stream2_map_dependencies.add_dependency(
-            &vec!["0".to_string(), "1".to_string()],
-            vec!["1".to_string(), "1".to_string(), "1".to_string()],
-        );
-        let mut join_dependencies = StructOrTuple::default();
-        join_dependencies.add_dependency(
-            &vec!["0".to_string()],
-            vec!["1".to_string(), "1".to_string()],
-        );
-        join_dependencies.add_dependency(
-            &vec!["0".to_string(), "0".to_string()],
-            vec!["1".to_string(), "1".to_string(), "0".to_string()],
-        ); // Technically redundant
-        join_dependencies.add_dependency(
-            &vec!["0".to_string(), "0".to_string()],
-            vec!["1".to_string(), "1".to_string(), "1".to_string()],
-        );
-        join_dependencies.add_dependency(
-            &vec!["0".to_string(), "1".to_string()],
-            vec!["1".to_string(), "1".to_string(), "1".to_string()],
-        );
-        join_dependencies.add_dependency(
-            &vec!["1".to_string(), "1".to_string()],
-            vec!["1".to_string(), "0".to_string()],
-        );
-
-        let expected_dependencies = BTreeMap::from([
-            ("network", BTreeMap::new()),
-            (
-                "map after network",
-                BTreeMap::from([("network", implicit_map_dependencies.clone())]),
-            ),
-            (
-                "teed input 2",
-                BTreeMap::from([("network", implicit_map_dependencies.clone())]),
-            ),
-            (
-                "map 2",
-                BTreeMap::from([("network", stream2_map_dependencies)]),
-            ),
-            (
-                "teed input 1",
-                BTreeMap::from([("network", implicit_map_dependencies)]),
-            ),
-            (
-                "map 1",
-                BTreeMap::from([("network", stream1_map_dependencies)]),
-            ),
-            ("join", BTreeMap::from([("network", join_dependencies)])),
-        ]);
-
-        test_input(
-            builder,
-            cluster2.id(),
-            expected_taint,
-            expected_dependencies,
-        );
-=======
         test_input_partitionable(builder, cluster2.id(), false);
->>>>>>> 341db747
     }
 
     #[test]
@@ -1515,68 +968,7 @@
                 println!("i: {}, a: {}, b: {}", i, a, b);
             }));
 
-<<<<<<< HEAD
-        let expected_partitionings = None;
-        test_input_partitionable(builder, cluster2.id(), expected_partitionings);
-    }
-
-    #[test]
-    fn test_reduce_keyed() {
-        let builder = FlowBuilder::new();
-        let cluster1 = builder.cluster::<()>();
-        let cluster2 = builder.cluster::<()>();
-        cluster1
-            .source_iter(q!([(1, 2)]))
-            .broadcast_bincode(&cluster2, nondet!(/** test */))
-            .ir_node_named("network")
-            .values()
-            .ir_node_named("map after network")
-            .batch(&cluster2.tick(), nondet!(/** test */))
-            .into_keyed()
-            .reduce_commutative(q!(|acc, b| *acc += b))
-            .ir_node_named("reduce keyed")
-            .entries()
-            .all_ticks()
-            .assume_ordering(nondet!(/** test */))
-            .assume_retries(nondet!(/** test */))
-            .for_each(q!(|(a, b_sum)| {
-                println!("a: {}, b_sum: {}", a, b_sum);
-            }));
-
-        let expected_taint = BTreeMap::from([
-            ("map after network", BTreeSet::from(["network"])),
-            ("reduce keyed", BTreeSet::from(["network"])),
-        ]);
-
-        let mut implicit_map_dependencies = StructOrTuple::default();
-        implicit_map_dependencies.add_dependency(&vec![], vec!["1".to_string()]);
-        let mut reduce_keyed_expected_dependencies = StructOrTuple::default();
-        reduce_keyed_expected_dependencies.add_dependency(
-            &vec!["0".to_string()],
-            vec!["1".to_string(), "0".to_string()],
-        );
-
-        let expected_dependencies = BTreeMap::from([
-            ("network", BTreeMap::new()),
-            (
-                "map after network",
-                BTreeMap::from([("network", implicit_map_dependencies)]),
-            ),
-            (
-                "reduce keyed",
-                BTreeMap::from([("network", reduce_keyed_expected_dependencies)]),
-            ),
-        ]);
-
-        test_input(
-            builder,
-            cluster2.id(),
-            expected_taint,
-            expected_dependencies,
-        );
-=======
         test_input_partitionable(builder, cluster2.id(), false);
->>>>>>> 341db747
     }
 
     #[test]
@@ -1622,119 +1014,7 @@
                 println!("a_sum: {}, b_sum: {}", a_sum, b_sum);
             }));
 
-<<<<<<< HEAD
-        let expected_partitionings = None;
-        test_input_partitionable(builder, cluster2.id(), expected_partitionings);
-    }
-
-    #[test]
-    fn test_cycle() {
-        let builder = FlowBuilder::new();
-        let cluster1 = builder.cluster::<()>();
-        let cluster2 = builder.cluster::<()>();
-        let input = cluster1
-            .source_iter(q!([(1, 2)]))
-            .broadcast_bincode(&cluster2, nondet!(/** test */))
-            .ir_node_named("network")
-            .values()
-            .ir_node_named("map after network");
-        let cluster2_tick = cluster2.tick();
-        let (complete_cycle, cycle) =
-            cluster2_tick.cycle::<Stream<(usize, usize), _, Bounded, NoOrder>>();
-        let prev_tick_input = cycle
-            .clone()
-            .ir_node_named("teed cycle 1")
-            .filter(q!(|(a, _b)| *a > 2))
-            .ir_node_named("filter")
-            .map(q!(|(a, b)| (a, b + 2)))
-            .ir_node_named("map");
-        complete_cycle.complete_next_tick(
-            prev_tick_input
-                .chain(input.batch(&cluster2_tick, nondet!(/** test */)))
-                .ir_node_named("chain"),
-        );
-
-        cycle
-            .ir_node_named("teed cycle 2")
-            .all_ticks()
-            .assume_ordering(nondet!(/** test */))
-            .assume_retries(nondet!(/** test */))
-            .for_each(q!(|(a, b)| {
-                println!("a: {}, b: {}", a, b);
-            }));
-
-        let expected_taint = BTreeMap::from([
-            ("teed cycle 1", BTreeSet::from(["network"])),
-            ("filter", BTreeSet::from(["network"])),
-            ("map", BTreeSet::from(["network"])),
-            ("map after network", BTreeSet::from(["network"])),
-            ("chain", BTreeSet::from(["network"])),
-            ("teed cycle 2", BTreeSet::from(["network"])),
-        ]);
-        // IR nodes aren't exposed, so we'll have to find them through relative positioning
-        let unnamed_expected_taint = BTreeMap::from([
-            (("teed cycle 1", -2), BTreeSet::from(["network"])), // CycleSource
-            (("teed cycle 1", -1), BTreeSet::from(["network"])), // DeferTick
-        ]);
-
-        let mut implicit_map_dependencies = StructOrTuple::default();
-        implicit_map_dependencies.add_dependency(&vec![], vec!["1".to_string()]);
-        let mut cycle_dependencies = StructOrTuple::default();
-        cycle_dependencies.add_dependency(
-            &vec!["0".to_string()],
-            vec!["1".to_string(), "0".to_string()],
-        );
-
-        let expected_dependencies = BTreeMap::from([
-            (
-                "teed cycle 1",
-                BTreeMap::from([("network", cycle_dependencies.clone())]),
-            ),
-            (
-                "filter",
-                BTreeMap::from([("network", cycle_dependencies.clone())]),
-            ),
-            (
-                "map",
-                BTreeMap::from([("network", cycle_dependencies.clone())]),
-            ),
-            ("network", BTreeMap::new()),
-            (
-                "map after network",
-                BTreeMap::from([("network", implicit_map_dependencies)]),
-            ),
-            (
-                "chain",
-                BTreeMap::from([("network", cycle_dependencies.clone())]),
-            ),
-            (
-                "teed cycle 2",
-                BTreeMap::from([("network", cycle_dependencies.clone())]),
-            ),
-        ]);
-
-        let unnamed_expected_dependencies = BTreeMap::from([
-            (
-                ("teed cycle 1", -2),
-                BTreeMap::from([("network", cycle_dependencies.clone())]),
-            ), // CycleSource
-            (
-                ("teed cycle 1", -1),
-                BTreeMap::from([("network", cycle_dependencies)]),
-            ), // DeferTick
-        ]);
-
-        test_input_with_unnamed_ir_nodes(
-            builder,
-            cluster2.id(),
-            expected_taint,
-            unnamed_expected_taint,
-            expected_dependencies,
-            unnamed_expected_dependencies,
-        );
-=======
         test_input_partitionable(builder, cluster2.id(), false);
->>>>>>> 341db747
     }
 
     #[test]
@@ -1758,66 +1038,11 @@
         );
 
         cycle
-<<<<<<< HEAD
             .all_ticks()
             .assume_ordering(nondet!(/** test */))
             .assume_retries(nondet!(/** test */))
             .for_each(q!(|(a, b)| {
                 println!("a: {}, b: {}", a, b);
-            }));
-
-        let expected_partitionings = Some(Vec::new());
-        test_input_partitionable(builder, cluster2.id(), expected_partitionings);
-    }
-
-    #[test]
-    fn test_nested_cycle() {
-        let builder = FlowBuilder::new();
-        let cluster1 = builder.cluster::<()>();
-        let cluster2 = builder.cluster::<()>();
-        let input = cluster1
-            .source_iter(q!([(1, 2)]))
-            .broadcast_bincode(&cluster2, nondet!(/** test */))
-            .ir_node_named("network")
-            .values()
-            .ir_node_named("map after network");
-        let cluster2_tick = cluster2.tick();
-        let (complete_cycle1, cycle1) =
-            cluster2_tick.cycle::<Stream<(usize, usize), _, Bounded, NoOrder>>();
-        let (complete_cycle2, cycle2) =
-            cluster2_tick.cycle::<Stream<(usize, usize), _, Bounded, NoOrder>>();
-        let chained = {
-            cycle1
-                .ir_node_named("teed chain 1 cycled")
-                .join(input.batch(&cluster2_tick, nondet!(/** test */)))
-                .ir_node_named("join")
-                .map(q!(|(_, (b1, b2))| (b1, b2))) // Both values are influenced by the join with cycle2_out
-                .ir_node_named("map (x,(a,b)) to (a,b)")
-                .chain(cycle2.ir_node_named("teed map (a,b) to (b,b) 1 cycled"))
-        };
-        complete_cycle1.complete_next_tick(chained.clone().ir_node_named("teed chain 1"));
-        let cycle2_out = chained
-            .ir_node_named("teed chain 2")
-            .map(q!(|(_a, b)| (b, b)));
-        complete_cycle2.complete_next_tick(
-            cycle2_out
-                .clone()
-                .ir_node_named("teed map (a,b) to (b,b) 1"),
-        );
-        cycle2_out
-            .ir_node_named("teed map (a,b) to (b,b) 2")
-            .all_ticks()
-            .assume_ordering(nondet!(/** test */))
-            .assume_retries(nondet!(/** test */))
-            .for_each(q!(|(b, _)| {
-                println!("b: {}", b);
-=======
-            .all_ticks()
-            .assume_ordering(nondet!(/** test */))
-            .assume_retries(nondet!(/** test */))
-            .for_each(q!(|(a, b)| {
-                println!("a: {}, b: {}", a, b);
->>>>>>> 341db747
             }));
 
         test_input_partitionable(builder, cluster2.id(), true);
@@ -1847,52 +1072,12 @@
         complete_cycle1.complete_next_tick(chained.clone());
         let cycle2_out = chained.map(q!(|(_a, b)| (b, b)));
         complete_cycle2.complete_next_tick(cycle2_out.clone());
-<<<<<<< HEAD
-        cycle2_out.all_ticks().assume_ordering(nondet!(/** test */))
-            .assume_retries(nondet!(/** test */)).for_each(q!(|(b, _)| {
-            println!("b: {}", b);
-        }));
-
-        // Less confusing with thought experiment: Consider input tuples (1,2) and (1,3)
-        // Partitioning on b fails if cycle1 (somehow) already contains tuple (1,1)
-        let expected_partitionings = Some(vec![BTreeMap::from([(
-            "network",
-            vec!["1".to_string(), "0".to_string()],
-        )])]);
-        test_input_partitionable(builder, cluster2.id(), expected_partitionings);
-    }
-
-    #[test]
-    fn test_source_iter() {
-        let builder = FlowBuilder::new();
-        let cluster1 = builder.cluster::<()>();
-        let cluster2 = builder.cluster::<()>();
-        let input = cluster1
-            .source_iter(q!([(1, 2)]))
-            .broadcast_bincode(&cluster2, nondet!(/** test */))
-            .ir_node_named("network")
-            .values()
-            .ir_node_named("map after network");
-        let tick = cluster2.tick();
-        let stream1 = input.map(q!(|(a, b)| (b, a + 2))).ir_node_named("map");
-        let stream2 = cluster2.source_iter(q!([(3, 4)]));
-        stream2
-            .batch(&tick, nondet!(/** test */))
-            .chain(stream1.batch(&tick, nondet!(/** test */)))
-            .ir_node_named("chain")
-            .all_ticks()
-            .assume_ordering(nondet!(/** test */))
-            .assume_retries(nondet!(/** test */))
-            .for_each(q!(|_| {
-                println!("No dependencies");
-=======
         cycle2_out
             .all_ticks()
             .assume_ordering(nondet!(/** test */))
             .assume_retries(nondet!(/** test */))
             .for_each(q!(|(b, _)| {
                 println!("b: {}", b);
->>>>>>> 341db747
             }));
 
         test_input_partitionable(builder, cluster2.id(), true);
@@ -1920,154 +1105,7 @@
                 println!("No dependencies");
             }));
 
-<<<<<<< HEAD
-        let expected_partitionings = Some(Vec::new());
-        test_input_partitionable(builder, cluster2.id(), expected_partitionings);
-    }
-
-    #[test]
-    fn test_multiple_inputs() {
-        let builder = FlowBuilder::new();
-        let cluster1 = builder.cluster::<()>();
-        let cluster2 = builder.cluster::<()>();
-        let input1 = cluster1
-            .source_iter(q!([(1, 2)]))
-            .broadcast_bincode(&cluster2, nondet!(/** test */))
-            .ir_node_named("input1")
-            .values()
-            .ir_node_named("map after input1");
-        let input2 = cluster1
-            .source_iter(q!([(3, 4)]))
-            .broadcast_bincode(&cluster2, nondet!(/** test */))
-            .ir_node_named("input2")
-            .values()
-            .ir_node_named("map after input2");
-        let tick = cluster2.tick();
-        let stream1 = input1
-            .map(q!(|(a, b)| (a * 2, b)))
-            .batch(&tick, nondet!(/** test */));
-        let stream2 = input2
-            .map(q!(|(a, b)| (-a, b)))
-            .batch(&tick, nondet!(/** test */));
-        stream2
-            .clone()
-            .ir_node_named("teed map2 1")
-            .chain(stream1.clone().ir_node_named("teed map1 1"))
-            .ir_node_named("chain")
-            .all_ticks()
-            .assume_ordering(nondet!(/** test */))
-            .assume_retries(nondet!(/** test */))
-            .for_each(q!(|_| {
-                println!("Dependent on both input1.b and input2.b");
-            }));
-        stream2
-            .ir_node_named("teed map2 2")
-            .join(stream1.ir_node_named("teed map1 2"))
-            .ir_node_named("join")
-            .all_ticks()
-            .assume_ordering(nondet!(/** test */))
-            .assume_retries(nondet!(/** test */))
-            .for_each(q!(|(_, (b1, b2))| {
-                println!("b from input 1: {}, b from input 2: {}", b1, b2);
-            }));
-
-        let expected_taint = BTreeMap::from([
-            ("map after input2", BTreeSet::from(["input2"])),
-            ("teed map2 1", BTreeSet::from(["input2"])),
-            ("map after input1", BTreeSet::from(["input1"])),
-            ("teed map1 1", BTreeSet::from(["input1"])),
-            ("chain", BTreeSet::from(["input1", "input2"])),
-            ("teed map2 2", BTreeSet::from(["input2"])),
-            ("teed map1 2", BTreeSet::from(["input1"])),
-            ("join", BTreeSet::from(["input1", "input2"])),
-        ]);
-        let unnamed_expected_taint = BTreeMap::from([
-            (("teed map2 1", -1), BTreeSet::from(["input2"])), // map2
-            (("teed map1 1", -1), BTreeSet::from(["input1"])), // map1
-        ]);
-
-        let mut implicit_map_dependencies = StructOrTuple::default();
-        implicit_map_dependencies.add_dependency(&vec![], vec!["1".to_string()]);
-        let mut input_map_dependencies = StructOrTuple::default();
-        input_map_dependencies.add_dependency(
-            &vec!["1".to_string()],
-            vec!["1".to_string(), "1".to_string()],
-        );
-        let mut join_input1_dependencies = StructOrTuple::default();
-        join_input1_dependencies.add_dependency(
-            &vec!["1".to_string(), "1".to_string()],
-            vec!["1".to_string(), "1".to_string()],
-        );
-        let mut join_input2_dependencies = StructOrTuple::default();
-        join_input2_dependencies.add_dependency(
-            &vec!["1".to_string(), "0".to_string()],
-            vec!["1".to_string(), "1".to_string()],
-        );
-
-        let expected_dependencies = BTreeMap::from([
-            ("input2", BTreeMap::new()),
-            (
-                "map after input2",
-                BTreeMap::from([("input2", implicit_map_dependencies.clone())]),
-            ),
-            (
-                "teed map2 1",
-                BTreeMap::from([("input2", input_map_dependencies.clone())]),
-            ),
-            ("input1", BTreeMap::new()),
-            (
-                "map after input1",
-                BTreeMap::from([("input1", implicit_map_dependencies)]),
-            ),
-            (
-                "teed map1 1",
-                BTreeMap::from([("input1", input_map_dependencies.clone())]),
-            ),
-            (
-                "chain",
-                BTreeMap::from([
-                    ("input1", input_map_dependencies.clone()),
-                    ("input2", input_map_dependencies.clone()),
-                ]),
-            ),
-            (
-                "teed map2 2",
-                BTreeMap::from([("input2", input_map_dependencies.clone())]),
-            ),
-            (
-                "teed map1 2",
-                BTreeMap::from([("input1", input_map_dependencies.clone())]),
-            ),
-            (
-                "join",
-                BTreeMap::from([
-                    ("input1", join_input1_dependencies),
-                    ("input2", join_input2_dependencies),
-                ]),
-            ),
-        ]);
-        let unnamed_expected_dependencies = BTreeMap::from([
-            (
-                ("teed map2 1", -1),
-                BTreeMap::from([("input2", input_map_dependencies.clone())]),
-            ), // map2
-            (
-                ("teed map1 1", -1),
-                BTreeMap::from([("input1", input_map_dependencies)]),
-            ), // map1
-        ]);
-
-        test_input_with_unnamed_ir_nodes(
-            builder,
-            cluster2.id(),
-            expected_taint,
-            unnamed_expected_taint,
-            expected_dependencies,
-            unnamed_expected_dependencies,
-        );
-=======
         test_input_partitionable(builder, cluster2.id(), true);
->>>>>>> 341db747
     }
 
     #[test]
@@ -2110,78 +1148,7 @@
                 println!("a*2 from input 1: {}, -a from input 2: {}", a1, a2);
             }));
 
-<<<<<<< HEAD
-        let expected_partitioning = Some(vec![BTreeMap::from([
-            ("input2", vec!["1".to_string(), "1".to_string()]),
-            ("input1", vec!["1".to_string(), "1".to_string()]),
-        ])]);
-        test_input_partitionable(builder, cluster2.id(), expected_partitioning);
-    }
-
-    #[test]
-    fn test_difference() {
-        let builder = FlowBuilder::new();
-        let cluster1 = builder.cluster::<()>();
-        let cluster2 = builder.cluster::<()>();
-        let input1 = cluster1
-            .source_iter(q!([(1, 2)]))
-            .broadcast_bincode(&cluster2, nondet!(/** test */))
-            .ir_node_named("input1")
-            .values()
-            .ir_node_named("map after input1");
-        let input2 = cluster1
-            .source_iter(q!([(3, 4)]))
-            .broadcast_bincode(&cluster2, nondet!(/** test */))
-            .ir_node_named("input2")
-            .values()
-            .ir_node_named("map after input2");
-        let tick = cluster2.tick();
-        input1
-            .batch(&tick, nondet!(/** test */))
-            .filter_not_in(input2.batch(&tick, nondet!(/** test */)))
-            .ir_node_named("difference")
-            .all_ticks()
-            .assume_ordering(nondet!(/** test */))
-            .assume_retries(nondet!(/** test */))
-            .for_each(q!(|(a, b)| {
-                println!("a: {}, b: {}", a, b);
-            }));
-
-        let expected_taint = BTreeMap::from([
-            ("map after input1", BTreeSet::from(["input1"])),
-            ("map after input2", BTreeSet::from(["input2"])),
-            ("difference", BTreeSet::from(["input1"])), // Isn't tainted by anti-joined parent
-        ]);
-
-        let mut implicit_map_dependencies = StructOrTuple::default();
-        implicit_map_dependencies.add_dependency(&vec![], vec!["1".to_string()]);
-
-        let expected_dependencies = BTreeMap::from([
-            ("input1", BTreeMap::new()),
-            (
-                "map after input1",
-                BTreeMap::from([("input1", implicit_map_dependencies.clone())]),
-            ),
-            ("input2", BTreeMap::new()),
-            (
-                "map after input2",
-                BTreeMap::from([("input2", implicit_map_dependencies.clone())]),
-            ),
-            (
-                "difference",
-                BTreeMap::from([("input1", implicit_map_dependencies)]),
-            ),
-        ]);
-
-        test_input(
-            builder,
-            cluster2.id(),
-            expected_taint,
-            expected_dependencies,
-        );
-=======
         test_input_partitionable(builder, cluster2.id(), true);
->>>>>>> 341db747
     }
 
     #[test]
