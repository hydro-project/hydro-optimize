--- conflicted
+++ resolved
@@ -1,11 +1,7 @@
 target/
 *.data.folded
-<<<<<<< HEAD
 *.perf.data
 scripts/*.png
 
 # I'll output the results of cargo run to these files
-*.results.txt
-=======
-*.perf.data
->>>>>>> 341db747
+*.results.txt